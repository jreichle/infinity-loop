# Concepts of Infinity Loop

(That's how the game works)

## The game

Infinity loop is a puzzle game built out of a grid of tiles, each with a particular set of connections pointing to orthogonal neighboring tiles. To solve the puzzle, the user must rotate individual tiles to match the connection of all neighboring tiles. The following two images help to demonstrate the visually intuitive ruleset.

**Example of a puzzle:**

![unsolved][unsolvedexample]

**And its solution:**

![solved][solvedexample]

> **_NOTE:_**  A given puzzle may have multiple valid solutions.

**Component Overview:**

* Basic game as [WASM][wasm] Web-UI
* Backend supplying static files
* Generating levels with either a
  * unweighted generator, which generates all possible levels with even distribution
  * generator based on [Wave Fuction Collapse][wfc]
* Solving arbitrary puzzle levels with either a
  * solver based on [Constraint Propagation][constraintpropagation]
  * SAT solver
* Manual level editor
* Visualization for Wave Function Collapse
* Preview with levels to choose from
* Help during solving by requesting hints
* Using local storage to save current state of single page application

The following section further elaborates on each component. For an overview of the employed architecture and file structure, refer to the [architecture][architecture] file.

## Basic game representation / implementation

[`EnumSet`][enumset] is both a space and performance efficient implementation of a set data structure by relating / associating values with a specific bit in a bit array, usually an unsigned integer. The to possible values of a bit `0` and `1` indicate inclusion in the set. For a type to be eligible to being used in a `EnumSet` requires a bijection between values of the type and the natural numbers. (see the Finite trait)

```rust
struct EnumSet<A>(u64, PhantomData<A>);
```

The fundamental component of interaction in **Infinity Loop** is the `Tile`, which is rotated by the user to solve the puzzle. Conceptually a single tile holds the connection information to its neighbors as a set of directions.

[`Tile`][tile] is a newtype wrapper over an `EnumSet` of directions. Directions correlate to the shape of the tile.

```rust
struct Tile<A>(EnumSet<A>);

enum Square {
    Up,
    Right,
    Down,
    Left
}
```

The rectangular gameboard is modeled by an immutable [`Grid`][grid], which arranges a collection of tiles in a grid structure.

Manipulating elements in the `Grid` is managed by a 2D [`Coordinate`][coordinate] index.

```rust
struct Coordinate<A> {
    row: A,
    column: A
}
```

TestLevel contains some predefined levels for tutorial or test cases. It provides a bunch of gameboards, represented as hardcoded strings, and a deserialization method to create a corresponding Grid.

The progressive change in generated levels is provided by a lazy iterator defined through a [stream unfold][anamorphism] in **levelstream**.

## Level Generator

### Unweighted Generator

Developer: Simon Redl

### The Wave Function Collapse (WFC) Generator

Developer: Alexander Jensen

Wave function collapse is the process by which a system changes from a superposition of states to a discrete state with a clearly defined value of a given measurable quantity by interacting with its environment.

Wave function collapse occurs when a wave function—initially in a superposition of several eigenstates—reduces to a single eigenstate due to interaction with the external world. - [Wiki](https://en.wikipedia.org/wiki/Wave_function_collapse)

## Level Solver

### Constraint Propagation Solver

Developer: Simon Redl

for general idea behind the solver see [Propagators][propagator]

lazily generates all possible solutions for arbitrary levels
strategy: superimpose all possible tiles at each position and successively eliminate them by propagating constraints to neighbors until solved

### SAT-Solver

Developer: Jakob Ritter

1. encode tile configurations and game logic in CNF
2. solve by external SAT-solver
3. decode returned variables

## Backend

Developer: Johannes Reichle

The backend uses the [rocket][rocket] framework for servers. 
The purpose of the backend is solely in serving static files and getting the application running in compiling and sending the frontend.
The compilation in [frontend build][build] is facilitated with a rust [build script][build-script].

## The UI

Developer: Johannes Reichle

The frontend uses the [yew][yew] framework for building [single-page applications][spa].
While the frontend can be served via the [rocket][rocket] backed server, the frontend can also be run independently.
Yew is heavily inspired by the more popular frontend framework [React][react].
But instead of running with JavaScript, the rust code can be compiled to [WebAssembly][wasm].

### Level preview

Developer: Johannes Reichle

### Level board

Developer: Johannes Reichle, Alexander Jensen

### Wave function collapse visualizer

Developer: Alexander Jensen

### The Level Editor

Developer: Johannes Moosburger

This part shall provide a editor page, where the user can create his/her own level gameboards. For that, the user can specify a grid (width/height), add tiles of different shapes (use mouse wheel on tile) and rotate (click on a tile) them, to shape a initial level pattern.

The editor has following functions:

* Shape level (rotate and change tiles)
* Resize grid
* Check validity of current level with Constraint-Propagation-Solver
* Check if level is already solved
* Generate level with FastGen
* Generate level with WFC
* Shuffle current grid tile rotations
* Clear grid
* Conintinue with to play the custom grid
* Save grid in local storage
* Load grid in local storage

The editor is based on the **Basic game representation**. It contains a initial grid, which is replaced or changed by every manipulation during the editing process. To display the grid in HTML notation the board component is used and extended to serve the purpose of the editor. Flags are passed to the component representing cells to enable/disable tile roatation and shape change. Furthermore, various members were add to the `BoardAction`, such as ChangeTileShape, ChangeSize, GenerateFastGen, GenerateWFC, ShuffleTileRotations, ClearGrid. These different actions are handled in the `board_reducer`-file.






[unsolvedexample]: <images/example-level.png>
[solvedexample]: <images/example-level-solution.png>

[propagator]: <https://qfpl.io/share/talks/propagators/slides.pdf>

[wasm]: <https://webassembly.org/>
[wfc]: <https://github.com/mxgmn/WaveFunctionCollapse>
[constraintpropagation]: <https://en.wikipedia.org/wiki/Constraint_satisfaction>
[anamorphism]: <https://en.wikipedia.org/wiki/Anamorphism>

[architecture]: <./architecture.md>

[enumset]: <../game/src/model/enumset.rs>
[coordinate]: <../game/src/model/coordinate.rs>
[tile]: <../game/src/model/tile.rs>
[square]: <../game/src/model/tile.rs>
<<<<<<< HEAD

[rocket]: <https://rocket.rs/>
[yew]: <https://yew.rs/>
[spa]: <https://en.wikipedia.org/wiki/Single-page_application>
[build]: <../backend/build.rs>
[build-script]: <https://doc.rust-lang.org/cargo/reference/build-scripts.html>
[react]: <https://reactjs.org/>
=======
[grid]: <../game/src/model/grid.rs>

>>>>>>> 8dc43d89
<|MERGE_RESOLUTION|>--- conflicted
+++ resolved
@@ -1,191 +1,182 @@
-# Concepts of Infinity Loop
-
-(That's how the game works)
-
-## The game
-
-Infinity loop is a puzzle game built out of a grid of tiles, each with a particular set of connections pointing to orthogonal neighboring tiles. To solve the puzzle, the user must rotate individual tiles to match the connection of all neighboring tiles. The following two images help to demonstrate the visually intuitive ruleset.
-
-**Example of a puzzle:**
-
-![unsolved][unsolvedexample]
-
-**And its solution:**
-
-![solved][solvedexample]
-
-> **_NOTE:_**  A given puzzle may have multiple valid solutions.
-
-**Component Overview:**
-
-* Basic game as [WASM][wasm] Web-UI
-* Backend supplying static files
-* Generating levels with either a
-  * unweighted generator, which generates all possible levels with even distribution
-  * generator based on [Wave Fuction Collapse][wfc]
-* Solving arbitrary puzzle levels with either a
-  * solver based on [Constraint Propagation][constraintpropagation]
-  * SAT solver
-* Manual level editor
-* Visualization for Wave Function Collapse
-* Preview with levels to choose from
-* Help during solving by requesting hints
-* Using local storage to save current state of single page application
-
-The following section further elaborates on each component. For an overview of the employed architecture and file structure, refer to the [architecture][architecture] file.
-
-## Basic game representation / implementation
-
-[`EnumSet`][enumset] is both a space and performance efficient implementation of a set data structure by relating / associating values with a specific bit in a bit array, usually an unsigned integer. The to possible values of a bit `0` and `1` indicate inclusion in the set. For a type to be eligible to being used in a `EnumSet` requires a bijection between values of the type and the natural numbers. (see the Finite trait)
-
-```rust
-struct EnumSet<A>(u64, PhantomData<A>);
-```
-
-The fundamental component of interaction in **Infinity Loop** is the `Tile`, which is rotated by the user to solve the puzzle. Conceptually a single tile holds the connection information to its neighbors as a set of directions.
-
-[`Tile`][tile] is a newtype wrapper over an `EnumSet` of directions. Directions correlate to the shape of the tile.
-
-```rust
-struct Tile<A>(EnumSet<A>);
-
-enum Square {
-    Up,
-    Right,
-    Down,
-    Left
-}
-```
-
-The rectangular gameboard is modeled by an immutable [`Grid`][grid], which arranges a collection of tiles in a grid structure.
-
-Manipulating elements in the `Grid` is managed by a 2D [`Coordinate`][coordinate] index.
-
-```rust
-struct Coordinate<A> {
-    row: A,
-    column: A
-}
-```
-
-TestLevel contains some predefined levels for tutorial or test cases. It provides a bunch of gameboards, represented as hardcoded strings, and a deserialization method to create a corresponding Grid.
-
-The progressive change in generated levels is provided by a lazy iterator defined through a [stream unfold][anamorphism] in **levelstream**.
-
-## Level Generator
-
-### Unweighted Generator
-
-Developer: Simon Redl
-
-### The Wave Function Collapse (WFC) Generator
-
-Developer: Alexander Jensen
-
-Wave function collapse is the process by which a system changes from a superposition of states to a discrete state with a clearly defined value of a given measurable quantity by interacting with its environment.
-
-Wave function collapse occurs when a wave function—initially in a superposition of several eigenstates—reduces to a single eigenstate due to interaction with the external world. - [Wiki](https://en.wikipedia.org/wiki/Wave_function_collapse)
-
-## Level Solver
-
-### Constraint Propagation Solver
-
-Developer: Simon Redl
-
-for general idea behind the solver see [Propagators][propagator]
-
-lazily generates all possible solutions for arbitrary levels
-strategy: superimpose all possible tiles at each position and successively eliminate them by propagating constraints to neighbors until solved
-
-### SAT-Solver
-
-Developer: Jakob Ritter
-
-1. encode tile configurations and game logic in CNF
-2. solve by external SAT-solver
-3. decode returned variables
-
-## Backend
-
-Developer: Johannes Reichle
-
-The backend uses the [rocket][rocket] framework for servers. 
-The purpose of the backend is solely in serving static files and getting the application running in compiling and sending the frontend.
-The compilation in [frontend build][build] is facilitated with a rust [build script][build-script].
-
-## The UI
-
-Developer: Johannes Reichle
-
-The frontend uses the [yew][yew] framework for building [single-page applications][spa].
-While the frontend can be served via the [rocket][rocket] backed server, the frontend can also be run independently.
-Yew is heavily inspired by the more popular frontend framework [React][react].
-But instead of running with JavaScript, the rust code can be compiled to [WebAssembly][wasm].
-
-### Level preview
-
-Developer: Johannes Reichle
-
-### Level board
-
-Developer: Johannes Reichle, Alexander Jensen
-
-### Wave function collapse visualizer
-
-Developer: Alexander Jensen
-
-### The Level Editor
-
-Developer: Johannes Moosburger
-
-This part shall provide a editor page, where the user can create his/her own level gameboards. For that, the user can specify a grid (width/height), add tiles of different shapes (use mouse wheel on tile) and rotate (click on a tile) them, to shape a initial level pattern.
-
-The editor has following functions:
-
-* Shape level (rotate and change tiles)
-* Resize grid
-* Check validity of current level with Constraint-Propagation-Solver
-* Check if level is already solved
-* Generate level with FastGen
-* Generate level with WFC
-* Shuffle current grid tile rotations
-* Clear grid
-* Conintinue with to play the custom grid
-* Save grid in local storage
-* Load grid in local storage
-
-The editor is based on the **Basic game representation**. It contains a initial grid, which is replaced or changed by every manipulation during the editing process. To display the grid in HTML notation the board component is used and extended to serve the purpose of the editor. Flags are passed to the component representing cells to enable/disable tile roatation and shape change. Furthermore, various members were add to the `BoardAction`, such as ChangeTileShape, ChangeSize, GenerateFastGen, GenerateWFC, ShuffleTileRotations, ClearGrid. These different actions are handled in the `board_reducer`-file.
-
-
-
-
-
-
-[unsolvedexample]: <images/example-level.png>
-[solvedexample]: <images/example-level-solution.png>
-
-[propagator]: <https://qfpl.io/share/talks/propagators/slides.pdf>
-
-[wasm]: <https://webassembly.org/>
-[wfc]: <https://github.com/mxgmn/WaveFunctionCollapse>
-[constraintpropagation]: <https://en.wikipedia.org/wiki/Constraint_satisfaction>
-[anamorphism]: <https://en.wikipedia.org/wiki/Anamorphism>
-
-[architecture]: <./architecture.md>
-
-[enumset]: <../game/src/model/enumset.rs>
-[coordinate]: <../game/src/model/coordinate.rs>
-[tile]: <../game/src/model/tile.rs>
-[square]: <../game/src/model/tile.rs>
-<<<<<<< HEAD
-
-[rocket]: <https://rocket.rs/>
-[yew]: <https://yew.rs/>
-[spa]: <https://en.wikipedia.org/wiki/Single-page_application>
-[build]: <../backend/build.rs>
-[build-script]: <https://doc.rust-lang.org/cargo/reference/build-scripts.html>
-[react]: <https://reactjs.org/>
-=======
-[grid]: <../game/src/model/grid.rs>
-
->>>>>>> 8dc43d89
+# Concepts of Infinity Loop
+
+(That's how the game works)
+
+## The game
+
+Infinity loop is a puzzle game built out of a grid of tiles, each with a particular set of connections pointing to orthogonal neighboring tiles. To solve the puzzle, the user must rotate individual tiles to match the connection of all neighboring tiles. The following two images help to demonstrate the visually intuitive ruleset.
+
+**Example of a puzzle:**
+
+![unsolved][unsolvedexample]
+
+**And its solution:**
+
+![solved][solvedexample]
+
+> **_NOTE:_**  A given puzzle may have multiple valid solutions.
+
+**Component Overview:**
+
+* Basic game as [WASM][wasm] Web-UI
+* Backend supplying static files
+* Generating levels with either a
+  * unweighted generator, which generates all possible levels with even distribution
+  * generator based on [Wave Fuction Collapse][wfc]
+* Solving arbitrary puzzle levels with either a
+  * solver based on [Constraint Propagation][constraintpropagation]
+  * SAT solver
+* Manual level editor
+* Visualization for Wave Function Collapse
+* Preview with levels to choose from
+* Help during solving by requesting hints
+* Using local storage to save current state of single page application
+
+The following section further elaborates on each component. For an overview of the employed architecture and file structure, refer to the [architecture][architecture] file.
+
+## Basic game representation / implementation
+
+[`EnumSet`][enumset] is both a space and performance efficient implementation of a set data structure by relating / associating values with a specific bit in a bit array, usually an unsigned integer. The to possible values of a bit `0` and `1` indicate inclusion in the set. For a type to be eligible to being used in a `EnumSet` requires a bijection between values of the type and the natural numbers. (see the Finite trait)
+
+```rust
+struct EnumSet<A>(u64, PhantomData<A>);
+```
+
+The fundamental component of interaction in **Infinity Loop** is the `Tile`, which is rotated by the user to solve the puzzle. Conceptually a single tile holds the connection information to its neighbors as a set of directions.
+
+[`Tile`][tile] is a newtype wrapper over an `EnumSet` of directions. Directions correlate to the shape of the tile.
+
+```rust
+struct Tile<A>(EnumSet<A>);
+
+enum Square {
+    Up,
+    Right,
+    Down,
+    Left
+}
+```
+
+The rectangular gameboard is modeled by an immutable [`Grid`][grid], which arranges a collection of tiles in a grid structure.
+
+Manipulating elements in the `Grid` is managed by a 2D [`Coordinate`][coordinate] index.
+
+```rust
+struct Coordinate<A> {
+    row: A,
+    column: A
+}
+```
+
+TestLevel contains some predefined levels for tutorial or test cases. It provides a bunch of gameboards, represented as hardcoded strings, and a deserialization method to create a corresponding Grid.
+
+The progressive change in generated levels is provided by a lazy iterator defined through a [stream unfold][anamorphism] in **levelstream**.
+
+## Level Generator
+
+### Unweighted Generator
+
+Developer: Simon Redl
+
+### The Wave Function Collapse (WFC) Generator
+
+Developer: Alexander Jensen
+
+Wave function collapse is the process by which a system changes from a superposition of states to a discrete state with a clearly defined value of a given measurable quantity by interacting with its environment.
+
+Wave function collapse occurs when a wave function—initially in a superposition of several eigenstates—reduces to a single eigenstate due to interaction with the external world. - [Wiki](https://en.wikipedia.org/wiki/Wave_function_collapse)
+
+## Level Solver
+
+### Constraint Propagation Solver
+
+Developer: Simon Redl
+
+for general idea behind the solver see [Propagators][propagator]
+
+lazily generates all possible solutions for arbitrary levels
+strategy: superimpose all possible tiles at each position and successively eliminate them by propagating constraints to neighbors until solved
+
+### SAT-Solver
+
+Developer: Jakob Ritter
+
+1. encode tile configurations and game logic in CNF
+2. solve by external SAT-solver
+3. decode returned variables
+
+## Backend
+
+Developer: Johannes Reichle
+
+The backend uses the [rocket][rocket] framework for servers. 
+The purpose of the backend is solely in serving static files and getting the application running in compiling and sending the frontend.
+The compilation in [frontend build][build] is facilitated with a rust [build script][build-script].
+
+## The UI
+
+Developer: Johannes Reichle
+
+The frontend uses the [yew][yew] framework for building [single-page applications][spa].
+While the frontend can be served via the [rocket][rocket] backed server, the frontend can also be run independently.
+Yew is heavily inspired by the more popular frontend framework [React][react].
+But instead of running with JavaScript, the rust code can be compiled to [WebAssembly][wasm].
+
+### Level preview
+
+Developer: Johannes Reichle
+
+### Level board
+
+Developer: Johannes Reichle, Alexander Jensen
+
+### Wave function collapse visualizer
+
+Developer: Alexander Jensen
+
+### The Level Editor
+
+Developer: Johannes Moosburger
+
+This part shall provide a editor page, where the user can create his/her own level gameboards. For that, the user can specify a grid (width/height), add tiles of different shapes (use mouse wheel on tile) and rotate (click on a tile) them, to shape a initial level pattern.
+
+The editor has following functions:
+
+* Shape level (rotate and change tiles)
+* Resize grid
+* Check validity of current level with Constraint-Propagation-Solver
+* Check if level is already solved
+* Generate level with FastGen
+* Generate level with WFC
+* Shuffle current grid tile rotations
+* Clear grid
+* Conintinue with to play the custom grid
+* Save grid in local storage
+* Load grid in local storage
+
+The editor is based on the **Basic game representation**. It contains a initial grid, which is replaced or changed by every manipulation during the editing process. To display the grid in HTML notation the board component is used and extended to serve the purpose of the editor. Flags are passed to the component representing cells to enable/disable tile roatation and shape change. Furthermore, various members were add to the `BoardAction`, such as ChangeTileShape, ChangeSize, GenerateFastGen, GenerateWFC, ShuffleTileRotations, ClearGrid. These different actions are handled in the `board_reducer`-file.
+
+[unsolvedexample]: <images/example-level.png>
+[solvedexample]: <images/example-level-solution.png>
+
+[propagator]: <https://qfpl.io/share/talks/propagators/slides.pdf>
+
+[wasm]: <https://webassembly.org/>
+[wfc]: <https://github.com/mxgmn/WaveFunctionCollapse>
+[constraintpropagation]: <https://en.wikipedia.org/wiki/Constraint_satisfaction>
+[anamorphism]: <https://en.wikipedia.org/wiki/Anamorphism>
+
+[architecture]: <./architecture.md>
+
+[enumset]: <../game/src/model/enumset.rs>
+[coordinate]: <../game/src/model/coordinate.rs>
+[tile]: <../game/src/model/tile.rs>
+[square]: <../game/src/model/tile.rs>
+[grid]: <../game/src/model/grid.rs>
+
+[rocket]: <https://rocket.rs/>
+[yew]: <https://yew.rs/>
+[spa]: <https://en.wikipedia.org/wiki/Single-page_application>
+[build]: <../backend/build.rs>
+[build-script]: <https://doc.rust-lang.org/cargo/reference/build-scripts.html>
+[react]: <https://reactjs.org/>