--- conflicted
+++ resolved
@@ -1,15 +1,9 @@
-<<<<<<< HEAD
-// use components::map::MapLayout;
-=======
-use yew::prelude::*;
->>>>>>> e213bebc
 use yew::html;
 use yew::prelude::*;
 
 mod components;
-<<<<<<< HEAD
 use components::map::map::MapComponent;
-use components::overview::overview::OverviewComponent;
+use components::map_preview::level_preview::LevelPreviewComponent;
 
 mod helper;
 use helper::screen::Screen;
@@ -27,19 +21,8 @@
             screen.clone().set(Screen::Overview);
         })
     };
-    let to_level: Callback<MouseEvent> = {
-        let screen = screen.clone();
-        Callback::from(move |_| {
-            screen.set(Screen::Level);
-        })
-    };
 
-    let grid_map = generate(Coordinate { row: 5, column: 5 }, 99);
-
-    // TODO: give level stream to both overview and level
-    let level_stream = level_stream(LevelProperty {
-        dimension: Coordinate::new(3, 3),
-    });
+    let grid_map = generate(Coordinate::new(5, 5), 1);
 
     html! {
         <>
@@ -51,8 +34,10 @@
             }
             if *screen == Screen::Overview {
                 <div id="container">
-                    <OverviewComponent />
-                    <button onclick={to_level}>{"level"}</button>
+                    <LevelPreviewComponent
+                        level_count=20
+                        screen={screen.clone()}
+                    />
                 </div>
             }
             if *screen == Screen::Level {
@@ -65,24 +50,6 @@
                     {"High level languages: Rust"}
                 </a>
                 {" - Group IV"}
-=======
-// use components::map::map::MapComponent;
-use components::map_preview::level_preview::LevelPreviewComponent;
-
-// use game::model::coordinate::Coordinate;
-// use game::model::fastgen::generate;
-
-#[function_component(App)]
-fn app() -> Html {
-    // let grid_map = generate(Coordinate { row: 5, column: 5 }, 99);
-    
-    html! {
-        <>
-            <div id="title">{"Rusty infinity loop!"}</div>
-            <div id="container">  
-                // <MapComponent grid_map={grid_map} />
-                <LevelPreviewComponent level_count=30 />
->>>>>>> e213bebc
             </div>
         </>
     }
