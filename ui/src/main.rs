--- conflicted
+++ resolved
@@ -1,156 +1,92 @@
-<<<<<<< HEAD
-use yew::html;
-use yew::prelude::*;
-
-mod components;
-use components::map::map::MapComponent;
-use components::map_preview::level_preview::LevelPreviewComponent;
-
-mod helper;
-use helper::screen::Screen;
-
-use game::generator::levelstream::{level_stream, LevelProperty};
-use game::model::coordinate::Coordinate;
-use game::model::fastgen::generate;
-
-#[function_component(App)]
-fn app() -> Html {
-    let screen = use_state(|| Screen::Title);
-    let to_overview: Callback<MouseEvent> = {
-        let screen = screen.clone();
-        Callback::from(move |_| {
-            screen.clone().set(Screen::Overview);
-        })
-    };
-
-    let dimension = use_state(|| Coordinate::new(5 as usize, 5 as usize));
-    let level_number = use_state(|| 0);
-    let grid_map = generate(*dimension, 1);
-
-    html! {
-        <>
-            <div id="title">{"Rusty infinity loop!"}</div>
-            if *screen == Screen::Title {
-                <div id="container">
-                    <button onclick={to_overview}>{"Start"}</button>
-                </div>
-            }
-            if *screen == Screen::Overview {
-                <div id="container">
-                    <LevelPreviewComponent
-                        level_count=20
-                        screen={screen.clone()}
-                        dimension={dimension}
-                        level_number={level_number}
-
-                    />
-                </div>
-            }
-            if *screen == Screen::Level {
-                <div id="container">
-                    <MapComponent grid_map={grid_map} />
-                </div>
-            }
-            <div id="footer">
-                <a href={"https://uni2work.ifi.lmu.de/course/S22/IfI/Rust"}>
-                    {"High level languages: Rust"}
-                </a>
-                {" - Group IV"}
-            </div>
-        </>
-    }
-}
-
-fn main() {
-    wasm_logger::init(wasm_logger::Config::default());
-    yew::start_app::<App>();
-}
-=======
-use yew::html;
-use yew::prelude::*;
-
-mod components;
-// use components::map_preview::level_preview::LevelPreviewComponent;
-use components::editor::editor::EditorComponent;
-use components::map::board::BoardComponent;
-// use components::wfc_visualizer::live_map::WfcVisualizerComponent;
-
-mod helper;
-use helper::screen::Screen;
-use game::model::coordinate::Coordinate;
-use game::model::fastgen::generate;
-
-
-#[function_component(App)]
-fn app() -> Html {
-    let grid_map = generate(Coordinate { row: 5, column: 5 }, 99);
-    let screen = use_state(|| Screen::Title);
-    let to_overview: Callback<MouseEvent> = {
-        let screen = screen.clone();
-        Callback::from(move |_| {
-            screen.clone().set(Screen::Overview);
-        })
-    };
-    let to_level: Callback<MouseEvent> = {
-        let screen = screen.clone();
-        Callback::from(move |_| {
-            screen.set(Screen::Level(generate(Coordinate { row: 5, column: 5 }, 99)));
-        })
-    };
-    let to_editor: Callback<MouseEvent> = {
-        let screen = screen.clone();
-        Callback::from(move |_| {
-            screen.set(Screen::Editor);
-        })
-    };
-
-
-    html! {
-        <>
-            <div id="title">{"Rusty infinity loop!"}</div>
-
-            {
-                match &*screen {
-                    Screen::Editor => {
-                        html! {
-                            <div id="container">
-                                <EditorComponent screen={screen.clone()}/>
-                            </div>
-                        }
-                    },
-                    Screen::Level(user_grid) => {
-                        html! {
-                            <div id="container">
-                                <BoardComponent 
-                                    level_grid={user_grid.clone()}
-                                    screen={screen.clone()}/>
-                            </div>
-                        }
-                    },
-                    _ => {
-                        html! {
-                            <div id="container">
-                                <BoardComponent 
-                                    level_grid={generate(Coordinate { row: 5, column: 5 }, 99)} 
-                                    screen={screen.clone()}/>
-                            </div>
-                        }
-                    },
-                }
-            }
-
-            <div id="footer">
-                <a href={"https://uni2work.ifi.lmu.de/course/S22/IfI/Rust"}>
-                    {"High level languages: Rust"}
-                </a>{" - Group IV"}
-            </div>
-        </>
-    }
-}
-
-fn main() {
-    wasm_logger::init(wasm_logger::Config::default());
-    yew::start_app::<App>();
-    log::info!("frontend starting...");
-}
->>>>>>> 386bcf05
+use yew::html;
+use yew::prelude::*;
+
+mod components;
+use components::map::map::MapComponent;
+use components::map_preview::level_preview::LevelPreviewComponent;
+// use components::map_preview::level_preview::LevelPreviewComponent;
+use components::editor::editor::EditorComponent;
+use components::map::board::BoardComponent;
+// use components::wfc_visualizer::live_map::WfcVisualizerComponent;
+
+mod helper;
+use helper::screen::Screen;
+
+use game::generator::levelstream::{level_stream, LevelProperty};
+use game::model::coordinate::Coordinate;
+use game::model::fastgen::generate;
+
+#[function_component(App)]
+fn app() -> Html {
+    let grid_map = generate(Coordinate { row: 5, column: 5 }, 99);
+    let screen = use_state(|| Screen::Title);
+    let to_overview: Callback<MouseEvent> = {
+        let screen = screen.clone();
+        Callback::from(move |_| {
+            screen.clone().set(Screen::Overview);
+        })
+    };
+    let to_level: Callback<MouseEvent> = {
+        let screen = screen.clone();
+        Callback::from(move |_| {
+            screen.set(Screen::Level(generate(Coordinate { row: 5, column: 5 }, 99)));
+        })
+    };
+    let to_editor: Callback<MouseEvent> = {
+        let screen = screen.clone();
+        Callback::from(move |_| {
+            screen.set(Screen::Editor);
+        })
+    };
+
+    let dimension = use_state(|| Coordinate::new(5 as usize, 5 as usize));
+    let level_number = use_state(|| 0);
+    let grid_map = generate(*dimension, 1);
+
+    html! {
+        <>
+            <div id="title">{"Rusty infinity loop!"}</div>
+
+            {
+                match &*screen {
+                    Screen::Editor => {
+                        html! {
+                            <div id="container">
+                                <EditorComponent screen={screen.clone()}/>
+                            </div>
+                        }
+                    },
+                    Screen::Level(user_grid) => {
+                        html! {
+                            <div id="container">
+                                <BoardComponent
+                                    level_grid={user_grid.clone()}
+                                    screen={screen.clone()}/>
+                            </div>
+                        }
+                    },
+                    _ => {
+                        html! {
+                            <div id="container">
+                                <BoardComponent
+                                    level_grid={generate(Coordinate { row: 5, column: 5 }, 99)}
+                                    screen={screen.clone()}/>
+                            </div>
+                        }
+                    },
+                }
+            }
+            <div id="footer">
+                <a href={"https://uni2work.ifi.lmu.de/course/S22/IfI/Rust"}>
+                    {"High level languages: Rust"}
+                </a>
+                {" - Group IV"}
+            </div>
+        </>
+    }
+}
+
+fn main() {
+    wasm_logger::init(wasm_logger::Config::default());
+    yew::start_app::<App>();
+}