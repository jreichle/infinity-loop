--- conflicted
+++ resolved
@@ -46,17 +46,10 @@
             {
                 (0..props.level_count).into_iter().map( | level_index | {
                     html!{
-<<<<<<< HEAD
                         <LevelComponent
                             preview_state={reducer.clone()}
                             screen={props.screen.clone()}
                             level_index={level_index}
-=======
-                        <LevelComponent 
-                            level_grid={generate(Coordinate { row: 5, column: 5 }, level_index.try_into().unwrap())} 
-                            level_index={level_index} 
-                            is_completed={ if level_index > 20 { false } else { true } }
->>>>>>> 386bcf05
                         />
                     }
                 }).collect::<Html>()
