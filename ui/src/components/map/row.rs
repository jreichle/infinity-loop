--- conflicted
+++ resolved
@@ -1,71 +1,35 @@
-<<<<<<< HEAD
-use yew::prelude::*;
-use yew::{html, Properties};
-
-use super::cell::CellComponent;
-use super::map_reducer::MapState;
-
-#[derive(Properties, PartialEq, Clone)]
-pub struct RowComponentProps {
-    pub map_state: UseReducerHandle<MapState>,
-    pub row_number: isize,
-}
-
-#[function_component(RowComponent)]
-pub fn row_component(props: &RowComponentProps) -> Html {
-    let (_, width) = props.map_state.level_size.to_tuple();
-
-    html! {
-        <div class="cell-row">
-            {
-                (0..width).into_iter().map(| column_number | {
-                    html!{
-                        <CellComponent
-                            key={column_number}
-                            row_number={props.row_number.clone()}
-                            column_number={column_number as isize}
-                            map_state={props.map_state.clone()}
-                        />
-                    }
-                }).collect::<Html>()
-            }
-        </div>
-    }
-}
-=======
-use yew::prelude::*;
-use yew::{html, Properties};
-
-use crate::components::map::{
-    cell::CellComponent,
-    board_reducer::BoardState,
-};
-
-#[derive(Properties, PartialEq, Clone)]
-pub struct RowComponentProps {
-    pub board_state: UseReducerHandle<BoardState>,
-    pub row_number: isize,
-}
-
-#[function_component(RowComponent)]
-pub fn row_component(props: &RowComponentProps) -> Html {
-    let (_, width) = props.board_state.level_grid.dimensions().to_tuple();
-
-    html! {
-        <div class="cell-row">
-            {
-                (0..width).into_iter().map(| column_number | {
-                    html!{
-                        <CellComponent
-                            key={column_number}
-                            row_number={props.row_number.clone()}
-                            column_number={column_number as isize}
-                            board_state={props.board_state.clone()}
-                        />
-                    }
-                }).collect::<Html>()
-            }
-        </div>
-    }
-}
->>>>>>> 386bcf05
+use yew::prelude::*;
+use yew::{html, Properties};
+
+use crate::components::map::{
+    cell::CellComponent,
+    board_reducer::BoardState,
+};
+
+#[derive(Properties, PartialEq, Clone)]
+pub struct RowComponentProps {
+    pub board_state: UseReducerHandle<BoardState>,
+    pub row_number: isize,
+}
+
+#[function_component(RowComponent)]
+pub fn row_component(props: &RowComponentProps) -> Html {
+    let (_, width) = props.board_state.level_grid.dimensions().to_tuple();
+
+    html! {
+        <div class="cell-row">
+            {
+                (0..width).into_iter().map(| column_number | {
+                    html!{
+                        <CellComponent
+                            key={column_number}
+                            row_number={props.row_number.clone()}
+                            column_number={column_number as isize}
+                            board_state={props.board_state.clone()}
+                        />
+                    }
+                }).collect::<Html>()
+            }
+        </div>
+    }
+}