use yew::prelude::*;
use yew::{html, Callback};

use crate::helper::screen::Screen;

#[derive(Properties, PartialEq, Clone)]
pub struct TextPageProps {
    pub screen: UseStateHandle<Screen>,
    pub title: String,
    pub content: String,
}

#[function_component(TextPage)]
pub fn text_page(props: &TextPageProps) -> html {
    let back_onclick: Callback<MouseEvent> = {
        let screen = props.screen.clone();
        Callback::from(move |_| {
            screen.set(Screen::Title);
        })
    };

<<<<<<< HEAD
    html! {
        <>
=======
    html!{
        <div class="container">
>>>>>>> d16cf9aa
            <div id={format!("{}{}", props.title.clone(),"-page")} class="page-container">
                <div class="page-title">{format!("#{}", props.title.clone())}</div>
                <div class="page-content">{props.content.clone()}</div>
            </div>
            <div class="controller">
                <button  onclick={back_onclick}>
                    {"-back-"}
                </button>
            </div>
        </div>
    }
}<|MERGE_RESOLUTION|>--- conflicted
+++ resolved
@@ -19,13 +19,8 @@
         })
     };
 
-<<<<<<< HEAD
-    html! {
-        <>
-=======
     html!{
         <div class="container">
->>>>>>> d16cf9aa
             <div id={format!("{}{}", props.title.clone(),"-page")} class="page-container">
                 <div class="page-title">{format!("#{}", props.title.clone())}</div>
                 <div class="page-content">{props.content.clone()}</div>
