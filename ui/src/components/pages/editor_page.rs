use game::model::coordinate::Coordinate;
use game::model::fastgen::generate;
use game::model::gameboard::GameBoard;
use yew::prelude::*;
use yew::{html, Callback};

use crate::components::board::level::LevelComponent;
use crate::components::reducers::board_reducer::{BoardAction, Level};
use crate::helper::local_storage::{change_screen, save_editor_level};
use crate::helper::screen::Screen;

#[derive(Properties, PartialEq, Clone)]
pub struct EditorPageProps {
    pub screen: UseStateHandle<Screen>,
    pub head_message: UseStateHandle<String>,
}

#[function_component(EditorPage)]
pub fn editor_page_component(props: &EditorPageProps) -> Html {
    let new_grid = generate(Coordinate { row: 5, column: 5 }, 99);
    let board = use_reducer_eq(Level::set_grid(new_grid));

    let level_grid = board.data.clone();

    let clear_onclick: Callback<MouseEvent> = {
        let board = board.clone();
        Callback::from(move |_| {
            log::info!("[Button click] Generate FastGen.");
            board.dispatch(BoardAction::ClearGrid);
        })
    };

    let generate_fast_gen_onclick: Callback<MouseEvent> = {
        let board = board.clone();
        Callback::from(move |_| {
            log::info!("[Button click] Generate FastGen.");
            board.dispatch(BoardAction::GenerateFastGen);
        })
    };

    let generate_wfc_onclick: Callback<MouseEvent> = {
        let board = board.clone();
        Callback::from(move |_| {
            log::info!("[Button click] Generate WFC.");
            board.dispatch(BoardAction::GenerateWFC);
        })
    };

    let check_cps_onclick: Callback<MouseEvent> = {
        // let board = board.clone();
        let head_message = props.head_message.clone();
        Callback::from(move |_| {
            log::info!("[Button click] Check with CPS.");
            log::info!("Current grid\n{}", level_grid.to_string());

            let solution_num = level_grid.solve().count();
            log::info!(
                "Is valid grid? {}",
                match solution_num {
                    0 => "No".to_string(),
                    n => format!("Yes, and it has {} possible solutions", n),
                }
            );

            let msg = match solution_num {
                0 => String::from("The level is not valid"),
                n => format!("The level is valid and has {} possible solutions", n),
            };
            head_message.set(msg);
        })
    };

    // let check_sat_onclick: Callback<MouseEvent> = {
    //     Callback::from(move |_| {
    //         log::info!("[Button click] Check with SAT.");
    //         log::info!("Not implemented yet");
    //     })
    // };

    let check_solved_onclick: Callback<MouseEvent> = {
        let board = board.clone();
        let head_message = props.head_message.clone();
        Callback::from(move |_| {
            log::info!("[Button click] Check is solved.");
            log::info!("Current grid\n{}", board.data.to_string());

            let is_solved = board.data.is_solved();
            log::info!("Is solved? {}", is_solved);

            let msg = match is_solved {
                true => String::from("The level is solved"),
                false => String::from("The level is not solved"),
            };
            head_message.set(msg);
        })
    };

    let shuffle_tile_rotations_onclick: Callback<MouseEvent> = {
        let board = board.clone();
        Callback::from(move |_| {
            log::info!("[Button click] Shuffle tile rotations.");
            board.dispatch(BoardAction::ShuffleTileRotations);
        })
    };

    let play_onclick: Callback<MouseEvent> = {
        let screen = props.screen.clone();
<<<<<<< HEAD
        let grid = board.data.clone();
        let message = props.message.clone();
=======
        let grid = board.level_grid.clone();
        let head_message = props.head_message.clone();
>>>>>>> ba4f641b
        Callback::from(move |_| {
            log::info!("[Button click] Play custom grid.");
            log::info!("Current grid\n{}", grid.to_string());
            // TODO: only allowed if valid
            if grid.solve().count() != 0 {
                change_screen(screen.clone(), Screen::Level(grid.clone()));
            } else {
                head_message.set(String::from(
                    "The level is not valid and thus not playable.",
                ));
            }
        })
    };

    let resize_width_plus_one_onclick: Callback<MouseEvent> = {
        let board = board.clone();
        Callback::from(move |_| {
            log::info!("[Button click] Resize width +1.");
            log::info!(
                "[Button click] Resize width +1.{} {}",
                board.data.dimensions().column + 1,
                board.data.dimensions().row
            );
            board.dispatch(BoardAction::ChangeSize(Coordinate {
                column: board.data.dimensions().column + 1,
                row: board.data.dimensions().row,
            }));
        })
    };

    let resize_width_minus_one_onclick: Callback<MouseEvent> = {
        let board = board.clone();
        Callback::from(move |_| {
            log::info!("[Button click] Resize width -1.");
            if board.data.dimensions().column > 1 {
                log::info!(
                    "[Button click] Resize width +1.{} {}",
                    board.data.dimensions().column - 1,
                    board.data.dimensions().row
                );
                board.dispatch(BoardAction::ChangeSize(Coordinate {
                    column: board.data.dimensions().column - 1,
                    row: board.data.dimensions().row,
                }));
            }
        })
    };

    let resize_height_plus_one_onclick: Callback<MouseEvent> = {
        let board = board.clone();
        Callback::from(move |_| {
            log::info!("[Button click] Resize height +1.");
            log::info!(
                "[Button click] Resize width +1.{} {}",
                board.data.dimensions().column,
                board.data.dimensions().row + 1
            );
            board.dispatch(BoardAction::ChangeSize(Coordinate {
                column: board.data.dimensions().column,
                row: board.data.dimensions().row + 1,
            }));
        })
    };

    let resize_height_minus_one_onclick: Callback<MouseEvent> = {
        let board = board.clone();
        Callback::from(move |_| {
            log::info!("[Button click] Resize height -1.");
            if board.data.dimensions().row > 1 {
                log::info!(
                    "[Button click] Resize width +1.{} {}",
                    board.data.dimensions().column,
                    board.data.dimensions().row - 1
                );
                board.dispatch(BoardAction::ChangeSize(Coordinate {
                    column: board.data.dimensions().column,
                    row: board.data.dimensions().row - 1,
                }));
            }
        })
    };

    let save_onclick: Callback<MouseEvent> = {
        let board = board.clone();
        let head_message = props.head_message.clone();
        Callback::from(move |_| {
            log::info!("[Button click] Save level.");
<<<<<<< HEAD
            save_editor_level(&board.data);
            message.set(String::from("Saved level"));
=======
            save_editor_level(&board.level_grid);
            head_message.set(String::from("Saved level"));
>>>>>>> ba4f641b
        })
    };

    let preview_onclick: Callback<MouseEvent> = {
        let screen = props.screen.clone();
        Callback::from(move |_| {
            log::info!("To Preview");
            change_screen(screen.clone(), Screen::Overview)
        })
    };

    let to_title: Callback<MouseEvent> = {
        let screen = props.screen.clone();
        Callback::from(move |_| {
            log::info!("[Button click] Editor");
            change_screen(screen.clone(), Screen::Title);
        })
    };

    html! {
        <div class="container editor-page">
            <section class="controller">
                <ul style="list-style-type: none">
                    <li><button
                        onclick={resize_height_minus_one_onclick}
                        style="width:50px;height:50px;margin-left:55px;margin-right:20px"
                        >{"-"}</button></li>
                    <li><button
                        onclick={resize_width_minus_one_onclick}
                        style="width:50px;height:50px"
                        >{"-"}</button>
                    <b style="width:50px;height:50px">{"Resize"}</b>
                    <button
                        onclick={resize_width_plus_one_onclick}
                        style="width:50px;height:50px;margin-right:20px"
                        >{"+"}</button></li>
                    <li><button
                        onclick={resize_height_plus_one_onclick}
                        style="width:50px;height:50px;margin-left:55px;margin-right:20px"
                        >{"+"}</button></li>
                    <li>
                        <button
                            onclick={save_onclick}
                            style="margin-left:40px;margin-right:20px, margin-top:20px"
                            >{"-Save-"}</button>
                    </li>
                </ul>
            </section>

            <LevelComponent
                board={board.clone()}
                can_complete=false
                can_turn=true
                can_change=true
                head_message={props.head_message.clone()} />

            <div class="controller">
                <button
                    onclick={clear_onclick}
                    >{"-Clear grid-"}</button>
                <button
                    onclick={generate_fast_gen_onclick}
                    >{"-Generate with FastGen-"}</button>
                <button
                    onclick={generate_wfc_onclick}
                    >{"-Generate with WFC-"}</button>
                <button
                    onclick={check_cps_onclick}
                    >{"-Check validity-"}</button>
                // <button
                //     onclick={check_sat_onclick}
                //     >{"-Check validity with SAT Solver-"}</button>
                <button
                    onclick={check_solved_onclick}
                    >{"-Check if solved-"}</button>
                <button
                    onclick={shuffle_tile_rotations_onclick}
                    >{"-Shuffle tile rotations-"}</button>
                <button
                    onclick={play_onclick}
                    >{"-Play-"}</button>
                <button  onclick={preview_onclick}>
                    {"-Levels-"}
                </button>
                <button  onclick={to_title}>
                    {"-home-"}
                </button>
            </div>
        </div>
    }
}
<|MERGE_RESOLUTION|>--- conflicted
+++ resolved
@@ -1,299 +1,289 @@
-use game::model::coordinate::Coordinate;
-use game::model::fastgen::generate;
-use game::model::gameboard::GameBoard;
-use yew::prelude::*;
-use yew::{html, Callback};
-
-use crate::components::board::level::LevelComponent;
-use crate::components::reducers::board_reducer::{BoardAction, Level};
-use crate::helper::local_storage::{change_screen, save_editor_level};
-use crate::helper::screen::Screen;
-
-#[derive(Properties, PartialEq, Clone)]
-pub struct EditorPageProps {
-    pub screen: UseStateHandle<Screen>,
-    pub head_message: UseStateHandle<String>,
-}
-
-#[function_component(EditorPage)]
-pub fn editor_page_component(props: &EditorPageProps) -> Html {
-    let new_grid = generate(Coordinate { row: 5, column: 5 }, 99);
-    let board = use_reducer_eq(Level::set_grid(new_grid));
-
-    let level_grid = board.data.clone();
-
-    let clear_onclick: Callback<MouseEvent> = {
-        let board = board.clone();
-        Callback::from(move |_| {
-            log::info!("[Button click] Generate FastGen.");
-            board.dispatch(BoardAction::ClearGrid);
-        })
-    };
-
-    let generate_fast_gen_onclick: Callback<MouseEvent> = {
-        let board = board.clone();
-        Callback::from(move |_| {
-            log::info!("[Button click] Generate FastGen.");
-            board.dispatch(BoardAction::GenerateFastGen);
-        })
-    };
-
-    let generate_wfc_onclick: Callback<MouseEvent> = {
-        let board = board.clone();
-        Callback::from(move |_| {
-            log::info!("[Button click] Generate WFC.");
-            board.dispatch(BoardAction::GenerateWFC);
-        })
-    };
-
-    let check_cps_onclick: Callback<MouseEvent> = {
-        // let board = board.clone();
-        let head_message = props.head_message.clone();
-        Callback::from(move |_| {
-            log::info!("[Button click] Check with CPS.");
-            log::info!("Current grid\n{}", level_grid.to_string());
-
-            let solution_num = level_grid.solve().count();
-            log::info!(
-                "Is valid grid? {}",
-                match solution_num {
-                    0 => "No".to_string(),
-                    n => format!("Yes, and it has {} possible solutions", n),
-                }
-            );
-
-            let msg = match solution_num {
-                0 => String::from("The level is not valid"),
-                n => format!("The level is valid and has {} possible solutions", n),
-            };
-            head_message.set(msg);
-        })
-    };
-
-    // let check_sat_onclick: Callback<MouseEvent> = {
-    //     Callback::from(move |_| {
-    //         log::info!("[Button click] Check with SAT.");
-    //         log::info!("Not implemented yet");
-    //     })
-    // };
-
-    let check_solved_onclick: Callback<MouseEvent> = {
-        let board = board.clone();
-        let head_message = props.head_message.clone();
-        Callback::from(move |_| {
-            log::info!("[Button click] Check is solved.");
-            log::info!("Current grid\n{}", board.data.to_string());
-
-            let is_solved = board.data.is_solved();
-            log::info!("Is solved? {}", is_solved);
-
-            let msg = match is_solved {
-                true => String::from("The level is solved"),
-                false => String::from("The level is not solved"),
-            };
-            head_message.set(msg);
-        })
-    };
-
-    let shuffle_tile_rotations_onclick: Callback<MouseEvent> = {
-        let board = board.clone();
-        Callback::from(move |_| {
-            log::info!("[Button click] Shuffle tile rotations.");
-            board.dispatch(BoardAction::ShuffleTileRotations);
-        })
-    };
-
-    let play_onclick: Callback<MouseEvent> = {
-        let screen = props.screen.clone();
-<<<<<<< HEAD
-        let grid = board.data.clone();
-        let message = props.message.clone();
-=======
-        let grid = board.level_grid.clone();
-        let head_message = props.head_message.clone();
->>>>>>> ba4f641b
-        Callback::from(move |_| {
-            log::info!("[Button click] Play custom grid.");
-            log::info!("Current grid\n{}", grid.to_string());
-            // TODO: only allowed if valid
-            if grid.solve().count() != 0 {
-                change_screen(screen.clone(), Screen::Level(grid.clone()));
-            } else {
-                head_message.set(String::from(
-                    "The level is not valid and thus not playable.",
-                ));
-            }
-        })
-    };
-
-    let resize_width_plus_one_onclick: Callback<MouseEvent> = {
-        let board = board.clone();
-        Callback::from(move |_| {
-            log::info!("[Button click] Resize width +1.");
-            log::info!(
-                "[Button click] Resize width +1.{} {}",
-                board.data.dimensions().column + 1,
-                board.data.dimensions().row
-            );
-            board.dispatch(BoardAction::ChangeSize(Coordinate {
-                column: board.data.dimensions().column + 1,
-                row: board.data.dimensions().row,
-            }));
-        })
-    };
-
-    let resize_width_minus_one_onclick: Callback<MouseEvent> = {
-        let board = board.clone();
-        Callback::from(move |_| {
-            log::info!("[Button click] Resize width -1.");
-            if board.data.dimensions().column > 1 {
-                log::info!(
-                    "[Button click] Resize width +1.{} {}",
-                    board.data.dimensions().column - 1,
-                    board.data.dimensions().row
-                );
-                board.dispatch(BoardAction::ChangeSize(Coordinate {
-                    column: board.data.dimensions().column - 1,
-                    row: board.data.dimensions().row,
-                }));
-            }
-        })
-    };
-
-    let resize_height_plus_one_onclick: Callback<MouseEvent> = {
-        let board = board.clone();
-        Callback::from(move |_| {
-            log::info!("[Button click] Resize height +1.");
-            log::info!(
-                "[Button click] Resize width +1.{} {}",
-                board.data.dimensions().column,
-                board.data.dimensions().row + 1
-            );
-            board.dispatch(BoardAction::ChangeSize(Coordinate {
-                column: board.data.dimensions().column,
-                row: board.data.dimensions().row + 1,
-            }));
-        })
-    };
-
-    let resize_height_minus_one_onclick: Callback<MouseEvent> = {
-        let board = board.clone();
-        Callback::from(move |_| {
-            log::info!("[Button click] Resize height -1.");
-            if board.data.dimensions().row > 1 {
-                log::info!(
-                    "[Button click] Resize width +1.{} {}",
-                    board.data.dimensions().column,
-                    board.data.dimensions().row - 1
-                );
-                board.dispatch(BoardAction::ChangeSize(Coordinate {
-                    column: board.data.dimensions().column,
-                    row: board.data.dimensions().row - 1,
-                }));
-            }
-        })
-    };
-
-    let save_onclick: Callback<MouseEvent> = {
-        let board = board.clone();
-        let head_message = props.head_message.clone();
-        Callback::from(move |_| {
-            log::info!("[Button click] Save level.");
-<<<<<<< HEAD
-            save_editor_level(&board.data);
-            message.set(String::from("Saved level"));
-=======
-            save_editor_level(&board.level_grid);
-            head_message.set(String::from("Saved level"));
->>>>>>> ba4f641b
-        })
-    };
-
-    let preview_onclick: Callback<MouseEvent> = {
-        let screen = props.screen.clone();
-        Callback::from(move |_| {
-            log::info!("To Preview");
-            change_screen(screen.clone(), Screen::Overview)
-        })
-    };
-
-    let to_title: Callback<MouseEvent> = {
-        let screen = props.screen.clone();
-        Callback::from(move |_| {
-            log::info!("[Button click] Editor");
-            change_screen(screen.clone(), Screen::Title);
-        })
-    };
-
-    html! {
-        <div class="container editor-page">
-            <section class="controller">
-                <ul style="list-style-type: none">
-                    <li><button
-                        onclick={resize_height_minus_one_onclick}
-                        style="width:50px;height:50px;margin-left:55px;margin-right:20px"
-                        >{"-"}</button></li>
-                    <li><button
-                        onclick={resize_width_minus_one_onclick}
-                        style="width:50px;height:50px"
-                        >{"-"}</button>
-                    <b style="width:50px;height:50px">{"Resize"}</b>
-                    <button
-                        onclick={resize_width_plus_one_onclick}
-                        style="width:50px;height:50px;margin-right:20px"
-                        >{"+"}</button></li>
-                    <li><button
-                        onclick={resize_height_plus_one_onclick}
-                        style="width:50px;height:50px;margin-left:55px;margin-right:20px"
-                        >{"+"}</button></li>
-                    <li>
-                        <button
-                            onclick={save_onclick}
-                            style="margin-left:40px;margin-right:20px, margin-top:20px"
-                            >{"-Save-"}</button>
-                    </li>
-                </ul>
-            </section>
-
-            <LevelComponent
-                board={board.clone()}
-                can_complete=false
-                can_turn=true
-                can_change=true
-                head_message={props.head_message.clone()} />
-
-            <div class="controller">
-                <button
-                    onclick={clear_onclick}
-                    >{"-Clear grid-"}</button>
-                <button
-                    onclick={generate_fast_gen_onclick}
-                    >{"-Generate with FastGen-"}</button>
-                <button
-                    onclick={generate_wfc_onclick}
-                    >{"-Generate with WFC-"}</button>
-                <button
-                    onclick={check_cps_onclick}
-                    >{"-Check validity-"}</button>
-                // <button
-                //     onclick={check_sat_onclick}
-                //     >{"-Check validity with SAT Solver-"}</button>
-                <button
-                    onclick={check_solved_onclick}
-                    >{"-Check if solved-"}</button>
-                <button
-                    onclick={shuffle_tile_rotations_onclick}
-                    >{"-Shuffle tile rotations-"}</button>
-                <button
-                    onclick={play_onclick}
-                    >{"-Play-"}</button>
-                <button  onclick={preview_onclick}>
-                    {"-Levels-"}
-                </button>
-                <button  onclick={to_title}>
-                    {"-home-"}
-                </button>
-            </div>
-        </div>
-    }
-}
+use game::model::coordinate::Coordinate;
+use game::model::fastgen::generate;
+use game::model::gameboard::GameBoard;
+use yew::prelude::*;
+use yew::{html, Callback};
+
+use crate::components::board::level::LevelComponent;
+use crate::components::reducers::board_reducer::{BoardAction, Level};
+use crate::helper::local_storage::{change_screen, save_editor_level};
+use crate::helper::screen::Screen;
+
+#[derive(Properties, PartialEq, Clone)]
+pub struct EditorPageProps {
+    pub screen: UseStateHandle<Screen>,
+    pub head_message: UseStateHandle<String>,
+}
+
+#[function_component(EditorPage)]
+pub fn editor_page_component(props: &EditorPageProps) -> Html {
+    let new_grid = generate(Coordinate { row: 5, column: 5 }, 99);
+    let board = use_reducer_eq(Level::set_grid(new_grid));
+
+    let level_grid = board.data.clone();
+
+    let clear_onclick: Callback<MouseEvent> = {
+        let board = board.clone();
+        Callback::from(move |_| {
+            log::info!("[Button click] Generate FastGen.");
+            board.dispatch(BoardAction::ClearGrid);
+        })
+    };
+
+    let generate_fast_gen_onclick: Callback<MouseEvent> = {
+        let board = board.clone();
+        Callback::from(move |_| {
+            log::info!("[Button click] Generate FastGen.");
+            board.dispatch(BoardAction::GenerateFastGen);
+        })
+    };
+
+    let generate_wfc_onclick: Callback<MouseEvent> = {
+        let board = board.clone();
+        Callback::from(move |_| {
+            log::info!("[Button click] Generate WFC.");
+            board.dispatch(BoardAction::GenerateWFC);
+        })
+    };
+
+    let check_cps_onclick: Callback<MouseEvent> = {
+        // let board = board.clone();
+        let head_message = props.head_message.clone();
+        Callback::from(move |_| {
+            log::info!("[Button click] Check with CPS.");
+            log::info!("Current grid\n{}", level_grid.to_string());
+
+            let solution_num = level_grid.solve().count();
+            log::info!(
+                "Is valid grid? {}",
+                match solution_num {
+                    0 => "No".to_string(),
+                    n => format!("Yes, and it has {} possible solutions", n),
+                }
+            );
+
+            let msg = match solution_num {
+                0 => String::from("The level is not valid"),
+                n => format!("The level is valid and has {} possible solutions", n),
+            };
+            head_message.set(msg);
+        })
+    };
+
+    // let check_sat_onclick: Callback<MouseEvent> = {
+    //     Callback::from(move |_| {
+    //         log::info!("[Button click] Check with SAT.");
+    //         log::info!("Not implemented yet");
+    //     })
+    // };
+
+    let check_solved_onclick: Callback<MouseEvent> = {
+        let board = board.clone();
+        let head_message = props.head_message.clone();
+        Callback::from(move |_| {
+            log::info!("[Button click] Check is solved.");
+            log::info!("Current grid\n{}", board.data.to_string());
+
+            let is_solved = board.data.is_solved();
+            log::info!("Is solved? {}", is_solved);
+
+            let msg = match is_solved {
+                true => String::from("The level is solved"),
+                false => String::from("The level is not solved"),
+            };
+            head_message.set(msg);
+        })
+    };
+
+    let shuffle_tile_rotations_onclick: Callback<MouseEvent> = {
+        let board = board.clone();
+        Callback::from(move |_| {
+            log::info!("[Button click] Shuffle tile rotations.");
+            board.dispatch(BoardAction::ShuffleTileRotations);
+        })
+    };
+
+    let play_onclick: Callback<MouseEvent> = {
+        let screen = props.screen.clone();
+        let grid = board.data.clone();
+        let head_message = props.head_message.clone();
+        Callback::from(move |_| {
+            log::info!("[Button click] Play custom grid.");
+            log::info!("Current grid\n{}", grid.to_string());
+            // TODO: only allowed if valid
+            if grid.solve().count() != 0 {
+                change_screen(screen.clone(), Screen::Level(grid.clone()));
+            } else {
+                head_message.set(String::from(
+                    "The level is not valid and thus not playable.",
+                ));
+            }
+        })
+    };
+
+    let resize_width_plus_one_onclick: Callback<MouseEvent> = {
+        let board = board.clone();
+        Callback::from(move |_| {
+            log::info!("[Button click] Resize width +1.");
+            log::info!(
+                "[Button click] Resize width +1.{} {}",
+                board.data.dimensions().column + 1,
+                board.data.dimensions().row
+            );
+            board.dispatch(BoardAction::ChangeSize(Coordinate {
+                column: board.data.dimensions().column + 1,
+                row: board.data.dimensions().row,
+            }));
+        })
+    };
+
+    let resize_width_minus_one_onclick: Callback<MouseEvent> = {
+        let board = board.clone();
+        Callback::from(move |_| {
+            log::info!("[Button click] Resize width -1.");
+            if board.data.dimensions().column > 1 {
+                log::info!(
+                    "[Button click] Resize width +1.{} {}",
+                    board.data.dimensions().column - 1,
+                    board.data.dimensions().row
+                );
+                board.dispatch(BoardAction::ChangeSize(Coordinate {
+                    column: board.data.dimensions().column - 1,
+                    row: board.data.dimensions().row,
+                }));
+            }
+        })
+    };
+
+    let resize_height_plus_one_onclick: Callback<MouseEvent> = {
+        let board = board.clone();
+        Callback::from(move |_| {
+            log::info!("[Button click] Resize height +1.");
+            log::info!(
+                "[Button click] Resize width +1.{} {}",
+                board.data.dimensions().column,
+                board.data.dimensions().row + 1
+            );
+            board.dispatch(BoardAction::ChangeSize(Coordinate {
+                column: board.data.dimensions().column,
+                row: board.data.dimensions().row + 1,
+            }));
+        })
+    };
+
+    let resize_height_minus_one_onclick: Callback<MouseEvent> = {
+        let board = board.clone();
+        Callback::from(move |_| {
+            log::info!("[Button click] Resize height -1.");
+            if board.data.dimensions().row > 1 {
+                log::info!(
+                    "[Button click] Resize width +1.{} {}",
+                    board.data.dimensions().column,
+                    board.data.dimensions().row - 1
+                );
+                board.dispatch(BoardAction::ChangeSize(Coordinate {
+                    column: board.data.dimensions().column,
+                    row: board.data.dimensions().row - 1,
+                }));
+            }
+        })
+    };
+
+    let save_onclick: Callback<MouseEvent> = {
+        let board = board.clone();
+        let head_message = props.head_message.clone();
+        Callback::from(move |_| {
+            log::info!("[Button click] Save level.");
+            save_editor_level(&board.data);
+            head_message.set(String::from("Saved level"));
+        })
+    };
+
+    let preview_onclick: Callback<MouseEvent> = {
+        let screen = props.screen.clone();
+        Callback::from(move |_| {
+            log::info!("To Preview");
+            change_screen(screen.clone(), Screen::Overview)
+        })
+    };
+
+    let to_title: Callback<MouseEvent> = {
+        let screen = props.screen.clone();
+        Callback::from(move |_| {
+            log::info!("[Button click] Editor");
+            change_screen(screen.clone(), Screen::Title);
+        })
+    };
+
+    html! {
+        <div class="container editor-page">
+            <section class="controller">
+                <ul style="list-style-type: none">
+                    <li><button
+                        onclick={resize_height_minus_one_onclick}
+                        style="width:50px;height:50px;margin-left:55px;margin-right:20px"
+                        >{"-"}</button></li>
+                    <li><button
+                        onclick={resize_width_minus_one_onclick}
+                        style="width:50px;height:50px"
+                        >{"-"}</button>
+                    <b style="width:50px;height:50px">{"Resize"}</b>
+                    <button
+                        onclick={resize_width_plus_one_onclick}
+                        style="width:50px;height:50px;margin-right:20px"
+                        >{"+"}</button></li>
+                    <li><button
+                        onclick={resize_height_plus_one_onclick}
+                        style="width:50px;height:50px;margin-left:55px;margin-right:20px"
+                        >{"+"}</button></li>
+                    <li>
+                        <button
+                            onclick={save_onclick}
+                            style="margin-left:40px;margin-right:20px, margin-top:20px"
+                            >{"-Save-"}</button>
+                    </li>
+                </ul>
+            </section>
+
+            <LevelComponent
+                board={board.clone()}
+                can_complete=false
+                can_turn=true
+                can_change=true
+                head_message={props.head_message.clone()} />
+
+            <div class="controller">
+                <button
+                    onclick={clear_onclick}
+                    >{"-Clear grid-"}</button>
+                <button
+                    onclick={generate_fast_gen_onclick}
+                    >{"-Generate with FastGen-"}</button>
+                <button
+                    onclick={generate_wfc_onclick}
+                    >{"-Generate with WFC-"}</button>
+                <button
+                    onclick={check_cps_onclick}
+                    >{"-Check validity-"}</button>
+                // <button
+                //     onclick={check_sat_onclick}
+                //     >{"-Check validity with SAT Solver-"}</button>
+                <button
+                    onclick={check_solved_onclick}
+                    >{"-Check if solved-"}</button>
+                <button
+                    onclick={shuffle_tile_rotations_onclick}
+                    >{"-Shuffle tile rotations-"}</button>
+                <button
+                    onclick={play_onclick}
+                    >{"-Play-"}</button>
+                <button  onclick={preview_onclick}>
+                    {"-Levels-"}
+                </button>
+                <button  onclick={to_title}>
+                    {"-home-"}
+                </button>
+            </div>
+        </div>
+    }
+}