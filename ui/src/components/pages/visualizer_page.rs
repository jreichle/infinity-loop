use wasm_bindgen::{prelude::*, JsCast};
use yew::prelude::*;
use yew::{html, Callback};

use game::generator::wfc::WfcSettings;
use game::model::{
    enummap::EnumMap,
    enumset::EnumSet,
    solver::SentinelGrid,
    tile::{Square, Tile},
};

use crate::components::board::level::StatelessLevelComponent;
use crate::components::utils::{slider::SliderComponent, tile_selector::TileSelector};
use crate::helper::local_storage::change_screen;
use crate::helper::screen::Screen;

type GameGrid = SentinelGrid<EnumSet<Tile<Square>>>;
type Weights = EnumMap<Tile<Square>, usize>;

const LOG_PREFIX: &str = "#viz";
const DEFAULT_WIDTH: isize = 10;
const DEFAULT_HEIGHT: isize = 10;
const DEFAULT_SPEED: isize = 80;

const PASS_LIMIT: usize = 40000;
const PROP_LIMIT: usize = 1000;

#[derive(Properties, PartialEq, Clone)]
pub struct VisualizerPageProps {
    pub screen: UseStateHandle<Screen>,
}

#[function_component(VisualizerPage)]
pub fn wfc_board_component(props: &VisualizerPageProps) -> Html {
    let (width_value, height_value, speed_value) = (
        use_state(|| DEFAULT_WIDTH),
        use_state(|| DEFAULT_HEIGHT),
        use_state(|| DEFAULT_SPEED),
    );
    let playing = use_state(|| false);
    let interval_id = use_state(|| 0);

<<<<<<< HEAD
    let wfc_generator = WfcSettings::with_all_tiles(DEFAULT_WIDTH as usize, DEFAULT_HEIGHT as usize);
=======
    let available_tiles: UseStateHandle<EnumSet<Tile<Square>>> = use_state_eq(|| EnumSet::FULL);
    let wfc_generator = WfcGenerator::new(
        *width_value as usize,
        *height_value as usize,
        EnumSet::FULL,
        PASS_LIMIT,
        PROP_LIMIT,
    );
>>>>>>> ba4f641b
    let (sentinel_grid, weights) = wfc_generator.init_board();
    let (sentinel_grid, weights) = wfc_generator.iteration_step(sentinel_grid, weights);

    let wfc_generator = use_state_eq(|| wfc_generator);
    let sentinel_grid = use_state_eq(|| sentinel_grid);
    let weights = use_state_eq(|| weights);
    let level_grid = use_state_eq(|| WfcSettings::extract_grid(&sentinel_grid));

    fn go_to_next_step(
<<<<<<< HEAD
        wfc_generator: WfcSettings,
        sentinel_grid: SentinelGrid<EnumSet<Tile<Square>>>,
        weights: EnumMap<Tile<Square>, usize>,
    ) -> (
        SentinelGrid<EnumSet<Tile<Square>>>,
        EnumMap<Tile<Square>, usize>,
    ) {
=======
        wfc_generator: WfcGenerator,
        sentinel_grid: GameGrid,
        weights: Weights,
    ) -> (GameGrid, Weights) {
>>>>>>> ba4f641b
        let (mut new_grid, mut new_weights) = (sentinel_grid, weights);
        if WfcSettings::is_all_collapsed(&new_grid) {
            (new_grid, new_weights) = wfc_generator.init_board();
        }
        wfc_generator.iteration_step(new_grid, new_weights)
    }

    let update_onclick: Callback<MouseEvent> = {
        let available_tiles = available_tiles.clone();
        let wfc_generator = wfc_generator.clone();
        let level_grid = level_grid.clone();
        let sentinel_grid = sentinel_grid.clone();
        let weights = weights.clone();
        let (width_value, height_value) = (width_value.clone(), height_value.clone());
        let (width, height) = (*width_value as usize, *height_value as usize);
        Callback::from(move |_| {
            log::debug!(
                "{LOG_PREFIX} [Button click] new: new grid generated with dimension: ({}, {})",
                width,
                height
            );
<<<<<<< HEAD
            let new_generator = WfcSettings::with_all_tiles(width, height);
=======
            let new_generator =
                WfcGenerator::new(width, height, *available_tiles, PASS_LIMIT, PROP_LIMIT);
>>>>>>> ba4f641b
            let (mut new_grid, mut new_weights) = new_generator.init_board();
            (new_grid, new_weights) = new_generator.iteration_step(new_grid, new_weights);
            level_grid.set(WfcSettings::extract_grid(&new_grid));
            wfc_generator.set(new_generator);
            sentinel_grid.set(new_grid);
            weights.set(new_weights);
        })
    };

    // TODO:
    // MOVE the setInterval outside of the Callback

    let next_onclick: Callback<MouseEvent> = {
        let wfc_generator = wfc_generator.clone();
        let level_grid = level_grid.clone();
        let sentinel_grid = sentinel_grid.clone();
        let weights = weights.clone();
        Callback::from(move |_| {
            log::debug!("{LOG_PREFIX} [Button click] next");
            let (new_grid, new_weights) = go_to_next_step(
                (*wfc_generator).clone(),
                (*sentinel_grid).clone(),
                (*weights).clone(),
            );
<<<<<<< HEAD
            level_grid.set(WfcSettings::extract_grid(&new_grid));
            sentinel_grid.set(new_grid.clone());
            weights.set(new_weights.clone());
=======
            level_grid.set(WfcGenerator::extract_grid(&new_grid));
            sentinel_grid.set(new_grid);
            weights.set(new_weights);
>>>>>>> ba4f641b
        })
    };

    let play_onclick: Callback<MouseEvent> = {
        let interval_id = interval_id;
        let wfc_generator = wfc_generator;
        let level_grid = level_grid.clone();
        let sentinel_grid = sentinel_grid;
        let weights = weights;

        let playing = playing.clone();
        let speed_value = speed_value.clone();
        Callback::from(move |_| {
            if *playing {
                log::debug!("{LOG_PREFIX} [Button click] pause: interval has been cleared");
                playing.set(false);
                web_sys::window()
                    .unwrap()
                    .clear_interval_with_handle(*interval_id);
            } else {
                log::debug!("{LOG_PREFIX} [Button click] play: interval started");
                playing.set(true);

                let (new_grid, new_weights) = go_to_next_step(
                    (*wfc_generator).clone(),
                    (*sentinel_grid).clone(),
                    (*weights).clone(),
                );

                {
                    let wfc_generator = wfc_generator.clone();
                    let level_grid = level_grid.clone();
                    let sentinel_grid = sentinel_grid.clone();
                    let weights = weights.clone();
                    let mut new_grid = new_grid;
                    let mut new_weights = new_weights;

                    let iteration_closure = Closure::<dyn FnMut()>::new(move || {
                        (new_grid, new_weights) = go_to_next_step(
                            (*wfc_generator).clone(),
                            new_grid.clone(),
                            new_weights.clone(),
                        );
                        level_grid.set(WfcSettings::extract_grid(&new_grid));
                        sentinel_grid.set(new_grid.clone());
                        weights.set(new_weights.clone());
                    });

                    let speed = 3 * (100 - *speed_value as i32);
                    let window = web_sys::window().unwrap();
                    let id = window
                        .set_interval_with_callback_and_timeout_and_arguments_0(
                            iteration_closure.as_ref().unchecked_ref(),
                            speed,
                        )
                        .ok()
                        .unwrap();

                    interval_id.set(id);
                    iteration_closure.forget();
                }
            }
        })
    };

    let to_title: Callback<MouseEvent> = {
        let screen = props.screen.clone();
        Callback::from(move |_| {
            log::debug!("{LOG_PREFIX} [Button click] back - go back to Menu page");
            change_screen(screen.clone(), Screen::Title);
        })
    };

    html! {
        <div class="container">
            <div class="controller">
                <div class="selector-controller">
                    <TileSelector tile_set={available_tiles.clone()} />
                </div>
                <div class="flex-col">
                    <SliderComponent id="slider-height" label="#row" value={height_value.clone()} />
                    <SliderComponent id="slider-width" label="#col"  value={width_value.clone()} />
                </div>
                <button onclick={update_onclick.clone()}>
                    {"-update-"}
                </button>
            </div>
            <div class="game-board">
                <StatelessLevelComponent overlay_message={use_state_eq(|| "TEST".to_string())} level_grid={(*level_grid).clone()} />
            </div>
            <div class="controller space-between">
                <div class="flex-col">
                    <SliderComponent id="slider-speed" label="#speed" value={speed_value.clone()} max=100 min=1 />
                    <button
                        onclick={play_onclick.clone()}
                    >
                    {
                        if *playing {"-pause-"} else {"-play-"}
                    }
                    </button>
                    <button
                        onclick={next_onclick.clone()}
                    >
                        {"-next-"}
                    </button>
                </div>

                <div class="flex-col">
                    <button
                        onclick={to_title.clone()}
                    >
                    {"-home-"}
                    </button>
                </div>

            </div>
        </div>
    }
}<|MERGE_RESOLUTION|>--- conflicted
+++ resolved
@@ -2,7 +2,7 @@
 use yew::prelude::*;
 use yew::{html, Callback};
 
-use game::generator::wfc::WfcSettings;
+use game::generator::wfc::WfcGenerator;
 use game::model::{
     enummap::EnumMap,
     enumset::EnumSet,
@@ -41,43 +41,23 @@
     let playing = use_state(|| false);
     let interval_id = use_state(|| 0);
 
-<<<<<<< HEAD
-    let wfc_generator = WfcSettings::with_all_tiles(DEFAULT_WIDTH as usize, DEFAULT_HEIGHT as usize);
-=======
-    let available_tiles: UseStateHandle<EnumSet<Tile<Square>>> = use_state_eq(|| EnumSet::FULL);
-    let wfc_generator = WfcGenerator::new(
-        *width_value as usize,
-        *height_value as usize,
-        EnumSet::FULL,
-        PASS_LIMIT,
-        PROP_LIMIT,
-    );
->>>>>>> ba4f641b
+    let wfc_generator = WfcGenerator::with_all_tiles(DEFAULT_WIDTH as usize, DEFAULT_HEIGHT as usize);
     let (sentinel_grid, weights) = wfc_generator.init_board();
     let (sentinel_grid, weights) = wfc_generator.iteration_step(sentinel_grid, weights);
 
+    let available_tiles: UseStateHandle<EnumSet<Tile<Square>>> = use_state_eq(|| EnumSet::FULL);
     let wfc_generator = use_state_eq(|| wfc_generator);
     let sentinel_grid = use_state_eq(|| sentinel_grid);
     let weights = use_state_eq(|| weights);
-    let level_grid = use_state_eq(|| WfcSettings::extract_grid(&sentinel_grid));
+    let level_grid = use_state_eq(|| WfcGenerator::extract_grid(&sentinel_grid));
 
     fn go_to_next_step(
-<<<<<<< HEAD
-        wfc_generator: WfcSettings,
-        sentinel_grid: SentinelGrid<EnumSet<Tile<Square>>>,
-        weights: EnumMap<Tile<Square>, usize>,
-    ) -> (
-        SentinelGrid<EnumSet<Tile<Square>>>,
-        EnumMap<Tile<Square>, usize>,
-    ) {
-=======
         wfc_generator: WfcGenerator,
         sentinel_grid: GameGrid,
         weights: Weights,
     ) -> (GameGrid, Weights) {
->>>>>>> ba4f641b
         let (mut new_grid, mut new_weights) = (sentinel_grid, weights);
-        if WfcSettings::is_all_collapsed(&new_grid) {
+        if WfcGenerator::is_all_collapsed(&new_grid) {
             (new_grid, new_weights) = wfc_generator.init_board();
         }
         wfc_generator.iteration_step(new_grid, new_weights)
@@ -97,15 +77,11 @@
                 width,
                 height
             );
-<<<<<<< HEAD
-            let new_generator = WfcSettings::with_all_tiles(width, height);
-=======
             let new_generator =
                 WfcGenerator::new(width, height, *available_tiles, PASS_LIMIT, PROP_LIMIT);
->>>>>>> ba4f641b
             let (mut new_grid, mut new_weights) = new_generator.init_board();
             (new_grid, new_weights) = new_generator.iteration_step(new_grid, new_weights);
-            level_grid.set(WfcSettings::extract_grid(&new_grid));
+            level_grid.set(WfcGenerator::extract_grid(&new_grid));
             wfc_generator.set(new_generator);
             sentinel_grid.set(new_grid);
             weights.set(new_weights);
@@ -127,15 +103,9 @@
                 (*sentinel_grid).clone(),
                 (*weights).clone(),
             );
-<<<<<<< HEAD
-            level_grid.set(WfcSettings::extract_grid(&new_grid));
-            sentinel_grid.set(new_grid.clone());
-            weights.set(new_weights.clone());
-=======
             level_grid.set(WfcGenerator::extract_grid(&new_grid));
             sentinel_grid.set(new_grid);
             weights.set(new_weights);
->>>>>>> ba4f641b
         })
     };
 
@@ -179,7 +149,7 @@
                             new_grid.clone(),
                             new_weights.clone(),
                         );
-                        level_grid.set(WfcSettings::extract_grid(&new_grid));
+                        level_grid.set(WfcGenerator::extract_grid(&new_grid));
                         sentinel_grid.set(new_grid.clone());
                         weights.set(new_weights.clone());
                     });
