use yew::prelude::*;
use yew::{html, Callback};

use rand::Rng;

use crate::components::board::level::StatelessLevelComponent;
use crate::components::reducers::preview_reducer::{PreviewAction, PreviewState};

use crate::helper::local_storage::{
    change_screen, retrieve_editor_level, retrieve_preview_level_count, save_preview_level_count,
};
use crate::helper::screen::Screen;

use game::model::coordinate::Coordinate;
use game::model::fastgen::generate;
use game::model::grid::Grid;
use game::model::tile::{Square, Tile};

#[derive(Properties, PartialEq, Clone)]
pub struct LevelPreviewPageProps {
    pub screen: UseStateHandle<Screen>,
    pub dimension: UseStateHandle<Coordinate<usize>>,
    pub level_number: UseStateHandle<usize>,
}

#[function_component(LevelPreviewPage)]
pub fn level_preview_page_component(props: &LevelPreviewPageProps) -> Html {
<<<<<<< HEAD
    let generate_nr = 20;
    let generated_levels = (0..generate_nr as u64)
=======
    let generate_nr = retrieve_preview_level_count();
    let level_count = use_state(|| generate_nr);
    let generated_levels = (0..generate_nr)
>>>>>>> ba4f641b
        .into_iter()
        .map(|index| generate(*props.dimension, index))
        .collect::<Vec<_>>();

    let saved_level = retrieve_editor_level();

    let reducer = use_reducer(PreviewState::set(generated_levels));

    let load_more_levels: Callback<MouseEvent> = {
        let reducer = reducer.clone();
        let level_count = level_count.clone();
        let dimension = props.dimension.clone();
        Callback::from(move |_| {
            log::info!("loading more levles");
            reducer.dispatch(PreviewAction::LoadNew(10, *dimension));
            save_preview_level_count(*level_count + 10);
            level_count.set(*level_count + 10);
        })
    };

    let pick_random_level: Callback<MouseEvent> = {
        let level_count = level_count.clone();
        let screen = props.screen.clone();
        let reducer = reducer.clone();
        Callback::from(move |_| {
            log::info!("picking random level");
            let num = rand::thread_rng().gen_range(0..*level_count);
            let level = reducer.extracted_levels[num].clone();
            change_screen(screen.clone(), Screen::Level(level));
        })
    };

    let create_own_level: Callback<MouseEvent> = {
        let screen = props.screen.clone();
        Callback::from(move |_| {
            log::info!("picking random level");
            change_screen(screen.clone(), Screen::Editor);
        })
    };

    let to_title: Callback<MouseEvent> = {
        let screen = props.screen.clone();
        Callback::from(move |_| {
            log::info!("[Button click] Editor");
            change_screen(screen.clone(), Screen::Title);
        })
    };

    fn to_level_action(
        level_grid: Grid<Tile<Square>>,
        screen: UseStateHandle<Screen>,
    ) -> Callback<MouseEvent> {
        Callback::from(move |_| {
            change_screen(screen.clone(), Screen::Level(level_grid.clone()));
        })
    }

    html! {
        <>
            if saved_level != Grid::EMPTY {
                <div id="saved-level-container">
                    <div id="saved-level">
                        <div
                            class="level-container"
                            onclick={to_level_action(
                                saved_level.clone(),
                                props.screen.clone())}>
                            <StatelessLevelComponent level_grid={saved_level.clone()} />
                            <div class="level-title">{"Saved"}</div>
                        </div>
                    </div>
                </div>
            }
            <div id="container">
                <div id="preview-container">
                    {
                        (0..*level_count).into_iter().map( | level_index | {
                            let level_grid = reducer.extracted_levels[level_index].clone();
                            html!{
                                <div
                                    class="level-container"
                                    onclick={to_level_action(
                                        level_grid.clone(),
                                        props.screen.clone())}>
                                    <StatelessLevelComponent level_grid={level_grid.clone()} />
                                    <div class="level-title">
                                        {format!("#{}", level_index + 1)}
                                    </div>
                            </div>
                            }
                        }).collect::<Html>()
                    }
                </div>
                <div class="controller preview-controller">
                    <button
                        onclick={load_more_levels}>
                        {"-more levels-"}
                    </button>
                    <button
                        onclick={pick_random_level}>
                        {"-pick random-"}
                    </button>
                    <button
                        onclick={create_own_level}>
                        {"-create level-"}
                    </button>
                    <button
                        onclick={to_title}>
                        {"-home-"}
                    </button>
                </div>
            </div>
        </>
    }
}<|MERGE_RESOLUTION|>--- conflicted
+++ resolved
@@ -25,14 +25,9 @@
 
 #[function_component(LevelPreviewPage)]
 pub fn level_preview_page_component(props: &LevelPreviewPageProps) -> Html {
-<<<<<<< HEAD
-    let generate_nr = 20;
-    let generated_levels = (0..generate_nr as u64)
-=======
     let generate_nr = retrieve_preview_level_count();
     let level_count = use_state(|| generate_nr);
-    let generated_levels = (0..generate_nr)
->>>>>>> ba4f641b
+    let generated_levels = (0..generate_nr as u64)
         .into_iter()
         .map(|index| generate(*props.dimension, index))
         .collect::<Vec<_>>();
