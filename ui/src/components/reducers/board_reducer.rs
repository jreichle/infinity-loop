#![allow(dead_code)]

use rand::Rng;
use std::rc::Rc;
use yew::prelude::*;

use crate::helper::level_randomizer::randomize_level;
use crate::helper::local_storage::save_level;
use wasm_bindgen::{prelude::*, JsCast};

use game::generator::wfc::WfcSettings;
use game::model::hint::{generate_solving_trace, get_hint};
use game::model::{
    coordinate::Coordinate,
    fastgen::generate,
    gameboard::GameBoard,
    grid::Grid,
    tile::{Square, Tile},
};

// reducer's action
pub enum BoardAction {
    TurnCell(Coordinate<isize>),
    ReplaceGrid(Grid<Tile<Square>>),
    NextLevel,
    GetHint,
    SolveLevel,

    // Editor actions
    ChangeTileShape(Coordinate<isize>),
    ChangeSize(Coordinate<usize>),
    GenerateFastGen,
    GenerateWFC,
    ShuffleTileRotations,
    ClearGrid,
}

// reducer's state
// is a functor
#[derive(Clone, Copy, PartialEq, Eq, PartialOrd, Ord, Debug, Hash)]
pub struct Level<A> {
    pub id: usize,
    pub data: A,
}

impl<A> Level<A> {
    fn new(id: usize, data: A) -> Self {
        Level { id, data }
    }
}

#[wasm_bindgen]
pub fn highlight_cells(row: usize, column: usize) {
    let window = web_sys::window().unwrap();
    let document = window.document().unwrap();
    let cell = document
        .get_element_by_id(&format!("cell-r-{}-c-{}", row, column))
        .unwrap();

    let class_names = cell.get_attribute("class").unwrap();
<<<<<<< HEAD
    cell.set_class_name(&format!("{} {}", class_names.clone(), "cell-hint-highlight"));
=======

    // prevent re-highlighting if already highlighted
    if class_names.contains("cell-hint-highlight") {
        return
    }

    let highlight_class_names = format!("{} {}", class_names, "cell-hint-highlight");
    cell.set_class_name(&highlight_class_names);
>>>>>>> ba4f641b
    let hl = Closure::<dyn Fn()>::new(move || {
        cell.set_class_name(&class_names);
    });

    window
        .set_timeout_with_callback_and_timeout_and_arguments_0(hl.as_ref().unchecked_ref(), 500)
        .ok();
    hl.forget();
}

impl Reducible for Level<Grid<Tile<Square>>> {
    type Action = BoardAction;

    fn reduce(self: Rc<Self>, action: Self::Action) -> Rc<Self> {
<<<<<<< HEAD
=======
        let mut new_level_number: usize = self.level_number;
        let mut new_level_grid: Grid<Tile<Square>> = self.level_grid.clone();

>>>>>>> ba4f641b
        match action {
            BoardAction::TurnCell(index) => {
                Level::new(self.id, self.data.rotate_clockwise(index).unwrap()).into()
            }
            BoardAction::ReplaceGrid(grid) => {
                Level::new(self.id, grid).into()
            }
            BoardAction::NextLevel => {
                let data = randomize_level(generate(
                    self.data.dimensions() + 1,
                    self.id as u64,
                ));
                save_level(&data);
                Level::new(self.id + 1, data).into()

            }
            BoardAction::GetHint => {
                let trace = generate_solving_trace(&self.data);
                log::info!("trace: {:?}", trace);
                if let Ok(coordinate) = get_hint(&self.data, trace) {
                    highlight_cells(
                        coordinate.row as usize,
                        coordinate.column as usize,
                    );
                    log::info!("Highlighting: {}", coordinate);
                }
                self
            }
            BoardAction::SolveLevel => {
                match self.data.solve().next() {
                    None => self,
                    Some(solution) => {
                        log::info!("solved level:\n{solution}");
                        save_level(&solution);
                        Level::new(self.id, solution).into()
                    }
                }
            }

            // Editor actions
            BoardAction::ChangeTileShape(index) => {
                log::info!("Change tile shape");
                Level::new(self.id, self.data.change_tile_shape(index).unwrap()).into()
            }
            BoardAction::ChangeSize(size) => {
                Level::new(self.id, generate(size, rand::thread_rng().gen_range(0..10000))).into()
            }
            BoardAction::GenerateFastGen => {
                let data = generate(self.data.dimensions(), rand::thread_rng().gen_range(0..10000));
                log::info!("Generated grid\n{data}");
                Level::new(self.id, data).into()
            }
            BoardAction::GenerateWFC => {
                let wfc_settings = WfcSettings::with_all_tiles(
                    self.data.columns(),
                    self.data.rows(),
                );
                let data = retry_until_ok(wfc_settings, WfcSettings::generate);

<<<<<<< HEAD
                log::info!("Generated grid\n{data}");
                Level::new(self.id, data).into()
=======
                let mut generation_result = wfc.generate();
                while generation_result.is_err() {
                    generation_result = wfc.generate();
                }

                new_level_grid = generation_result.unwrap();
                log::info!("Generated grid\n{}", new_level_grid.to_string());
>>>>>>> ba4f641b
            }
            BoardAction::ShuffleTileRotations => {
                let data = randomize_level(self.data.clone());
                save_level(&data);
                log::info!("Tile rotations shuffled\n{data}");
                Level::new(self.id, data).into()
            }
            BoardAction::ClearGrid => {
                let data = Grid::filled_with(
                    self.data.dimensions(),
                    Tile::NO_CONNECTIONS,
                );
                Level::new(self.id, data).into()
            }
<<<<<<< HEAD
=======
        };

        Self {
            level_number: new_level_number,
            level_grid: new_level_grid,
>>>>>>> ba4f641b
        }
    }
}

impl Level<Grid<Tile<Square>>> {
    pub fn set_size(dimensions: Coordinate<usize>) -> impl Fn() -> Level<Grid<Tile<Square>>> {
        move || Level {
            id: 1,
            data: generate(dimensions, 1),
        }
    }

    pub fn set_grid(grid: Grid<Tile<Square>>) -> impl Fn() -> Level<Grid<Tile<Square>>> {
        move || Level {
            id: 1,
            data: grid.clone(),
        }
    }
}

/// Retries an impure computation until it succeeds
fn retry_until_ok<A, B, E, F: Fn(&A) -> Result<B, E>>(initial: A, computation: F) -> B {
    loop {
        match computation(&initial) {
            Err(_) => continue,
            Ok(value) => return value
        }
    }
}<|MERGE_RESOLUTION|>--- conflicted
+++ resolved
@@ -8,7 +8,7 @@
 use crate::helper::local_storage::save_level;
 use wasm_bindgen::{prelude::*, JsCast};
 
-use game::generator::wfc::WfcSettings;
+use game::generator::wfc::WfcGenerator;
 use game::model::hint::{generate_solving_trace, get_hint};
 use game::model::{
     coordinate::Coordinate,
@@ -58,9 +58,6 @@
         .unwrap();
 
     let class_names = cell.get_attribute("class").unwrap();
-<<<<<<< HEAD
-    cell.set_class_name(&format!("{} {}", class_names.clone(), "cell-hint-highlight"));
-=======
 
     // prevent re-highlighting if already highlighted
     if class_names.contains("cell-hint-highlight") {
@@ -69,7 +66,6 @@
 
     let highlight_class_names = format!("{} {}", class_names, "cell-hint-highlight");
     cell.set_class_name(&highlight_class_names);
->>>>>>> ba4f641b
     let hl = Closure::<dyn Fn()>::new(move || {
         cell.set_class_name(&class_names);
     });
@@ -84,12 +80,6 @@
     type Action = BoardAction;
 
     fn reduce(self: Rc<Self>, action: Self::Action) -> Rc<Self> {
-<<<<<<< HEAD
-=======
-        let mut new_level_number: usize = self.level_number;
-        let mut new_level_grid: Grid<Tile<Square>> = self.level_grid.clone();
-
->>>>>>> ba4f641b
         match action {
             BoardAction::TurnCell(index) => {
                 Level::new(self.id, self.data.rotate_clockwise(index).unwrap()).into()
@@ -143,24 +133,14 @@
                 Level::new(self.id, data).into()
             }
             BoardAction::GenerateWFC => {
-                let wfc_settings = WfcSettings::with_all_tiles(
+                let wfc_settings = WfcGenerator::with_all_tiles(
                     self.data.columns(),
                     self.data.rows(),
                 );
-                let data = retry_until_ok(wfc_settings, WfcSettings::generate);
+                let data = retry_until_ok(wfc_settings, WfcGenerator::generate);
 
-<<<<<<< HEAD
                 log::info!("Generated grid\n{data}");
                 Level::new(self.id, data).into()
-=======
-                let mut generation_result = wfc.generate();
-                while generation_result.is_err() {
-                    generation_result = wfc.generate();
-                }
-
-                new_level_grid = generation_result.unwrap();
-                log::info!("Generated grid\n{}", new_level_grid.to_string());
->>>>>>> ba4f641b
             }
             BoardAction::ShuffleTileRotations => {
                 let data = randomize_level(self.data.clone());
@@ -175,14 +155,6 @@
                 );
                 Level::new(self.id, data).into()
             }
-<<<<<<< HEAD
-=======
-        };
-
-        Self {
-            level_number: new_level_number,
-            level_grid: new_level_grid,
->>>>>>> ba4f641b
         }
     }
 }
