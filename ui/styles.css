@import url("https://fonts.googleapis.com/css2?family=Fira+Code&display=swap");

:root {
  --white: rgba(255, 255, 255, 0.7);
  --hightlight-bg: var(--light-blue);
  --light-blue: #e0e0ff;
  --dark-blue: rgb(85, 90, 141);
  --red: #FA6B84;
  --green: #ACF3AE;
}

* {
  box-sizing: border-box;
  margin: 0;
  padding: 0;
}

html,
body {
  font-size: 14px;
  font-family:  "Fira Code", monospace;
  color: var(--white);
  height: 100%;
  width: 100%;
  margin: 0;
  padding: 0;
}

body {
  position: relative;
  line-height: 1.4em;
  margin: 0 auto;
  font-weight: 300;
  background-color: #111;
  padding: 60px 0 30px;
  position: relative;
}

/* Custom scrollbar - Start */
html {
  --scrollbar_bg: #555;
  --thumb_bg: #aaa;
}
body::-webkit-scrollbar {
  width: 11px;
}
body {
  scrollbar-width: thin;
  scrollbar-color: var(--thumb_bg) var(--scrollbar_bg);
}
body::-webkit-scrollbar-track {
  background: var(--scrollbar_bg);
}
body::-webkit-scrollbar-thumb {
  background-color: var(--thumb_bg);
  border-radius: 6px;
  border: 3px solid var(--scrollbar_bg);
}
/* Custom scrollbar - End */

<<<<<<< HEAD
.flex-box {
  display: flex;
}
.flex-col {
  display: flex;
  flex-direction: column;
}
.flex-row {
  display: flex;
  flex-direction: row;
}
.margin-bot-4vh {
  margin-bottom: 4vh;
=======
.flex-box {	
  display: flex;	
}	
.flex-col {	
  display: flex;	
  flex-direction: column;	
}	
.flex-row {	
  display: flex;	
  flex-direction: row;	
}	

.space-between {
  justify-content: space-between;
}

.margin-bot-4vh {	
  margin-bottom: 4vh;	
>>>>>>> 5554d12f
}

#title {
  color: var(--white);
  font-size: 6vmin;
  font-family: "Franklin Gothic Medium", "Arial Narrow", Arial, sans-serif;
  /* font-family: 'Fira Code', monospace; */
  padding: 5px;
  position: absolute;
  top: 0;
  left: 3px;
}

#head-message {
  position: absolute;
  top: 10vh;
  left: 50%;
  transform: translate(-50%, 0);
  background-color: #3b3b59;
  opacity: 0.9;
  width: 50%;
  padding: 20px;
  z-index: 999;
}

.container {
  position: relative;
  display: flex;
  align-items: center;
  justify-content: center;
  line-height: 0;
  margin: 13vh 0 5vh 0;
}

#start-menu {
  display: flex;
  width: 30vw;
  flex-direction: column;
  border: 1px solid var(--white);
  margin: 10vh 0 10vh 0;
  padding: 0.5vh 0.5vw;
}

#start-menu button {
  font-size: 3.5vmin;
  font-family: "Fira Code", monospace;
  color: var(--white);
  text-align: center;
  background-color: transparent;
  border: 0;
  padding: 5px;
  margin: 10px;
}

#start-menu button:hover {
  color: var(--white);
  background-color: rgba(85, 90, 141, 0.4);
}

.controller {
  width: 10vw;
  height: 100%;
  margin: 0 2vw 0 2vw; 
  display: flex;
  flex-direction: column;
}

.controller button {
  font-size: 1.5vw;
  font-family: "Fira Code", monospace;
  color: var(--white);
  text-align: center;
  background-color: transparent;
  border: 0;
  padding: 5px;
  margin: 10px 0 0 3px;
}

.controller button:hover {
  color: #fff;
  background-color: rgba(85, 90, 141, 0.4);
}

.editor-page button {
  font-size: 0.9vw;
}

.game-board {
  display: flex;
  flex-direction: column;
  opacity: 100%;
  width: 60vmin;
  background-color: rgba(255, 255, 255, 0.05);
}

#saved-level-container {
  position: relative;
  display: flex;
  align-items: center;
  justify-content: center;
  line-height: 0;
  margin-right: 10%;
}

#saved-level {
  display: inline-flex;
  width: 100%;
  margin-left: 5vh;
  flex-direction: row;
  flex-wrap: wrap;
  justify-content: center;
  break-after: always;
}

#container {
  position: relative;
  display: flex;
  align-items: center;
  justify-content: center;
  line-height: 0;
}

#preview-container {
  display: inline-flex;
  width: 100%;
  flex-direction: row;
  flex-wrap: wrap;
  justify-content: center;
  margin: 0 0 5vh 0;
}

.level-container {
  position: relative;
  margin: 12px 0 0 10px;
  width: 100px;
  height: 120px;
}

.level-container:hover {
  background-color: var(--light-blue);
}

.level-container:hover .level-title {
  color: var(--dark-blue);
}

.level {
  width: 100px;
  height: 100px;
}

.incompleted-level {
  filter: blur(10px) brightness(180%);
}

.level-overlay {
  font-size: 50px;
  font-family: Arial, Helvetica, sans-serif;
  color: rgba(255, 255, 255, 0.5);
  filter: blur(2px);
  position: absolute;
  top: 0;
  width: 100%;
  height: 100%;
  display: flex;
  align-items: center; /** Y-axis align **/
  justify-content: center; /** X-axis align **/
}

.level-container:hover .level-overlay {
  filter: blur(0);
  color: rgba(0, 0, 0, 0.6);
}

.level-title {
  margin: 10px 0 0 5px;
  color: #a9afdd;
}

.cell-row {
  display: flex;
  flex-direction: row;
}

/* .tile img {
  pointer-events: none;
} */

.tile,
.tile img,
.preview-cell img {
  width: 100%;
  height: 100%;
}

.tile:hover {
  background-color: var(--light-blue);
}

.cell-hint-highlight {
  background-color: #ffa3a3;
}

#footer {
  font-family: "Helvetica Neue", Helvetica, Arial, sans-serif;
  position: fixed;
  left: 0;
  bottom: 0;
  width: 100%;
  padding: 5px;
  background-color: rgba(85, 90, 141, 0.4);
  color: #f1f8ff;
  text-align: center;
}

a {
  text-decoration: none;
  color: #54b3d6;
}

a:hover {
  color: #fff;
}

@media (max-height: 420px) {
  #footer {
    display: none;
  }
}

/* slider - start */

input[type="range"] {
  -webkit-appearance: none;
  background-color: transparent;
}

input[type="range"]::-webkit-slider-runnable-track {
  height: 0.3vw;
  background: #bbb;
  border: none;
  border-radius: 3px;
}

input[type="range"]::-webkit-slider-thumb {
  -webkit-appearance: none;
  border: none;
  height: 0.8vw;
  width: 0.8vw;
  border-radius: 50%;
  background: rgb(85, 90, 141);
  transform: translate(0, -25%);
}

input[type="range"]:focus {
  outline: none;
}

input[type="range"]:focus::-webkit-slider-runnable-track {
  background: #ccc;
}

/* slider - end */

.slider-container {
  line-height: 1;
  margin: 3px 0 3px 0;
}

.slider-text {
  display: flex;
  justify-content: space-between;
  align-items: center;
}

.slider {
  width: 100%;
  height: 30px;
}

.slider-label {
  font-size: 0.8vw;
  color: var(--white);
  margin-right: 3px;
}

.slider-value {
  font-size: 1vw;
  color: var(--white);
  transform: translate(5px, 1px);
}

.page-title {
  font-size: 3vh;
  line-height: 1;
}

.page-content {
  line-height: 1;
  margin: 2vh 0 0 0;
}

/* selector */

.selector-controller {
  width: 100%;
  margin: 0 0 2vh 0;
}

.tile-selector .tile {
  pointer-events: none;
  border: 3px solid #000;
  /* background-color: none; */
}

.tile-checkbox {
  background-color: var(--light-blue);
  filter: brightness(0.8);
}

.tile-checkbox:hover {
  filter: brightness(0.5);
}

.unchecked {
  filter: grayscale(1) brightness(0.7);
}

.unchecked:hover {
  filter: grayscale(1);
  background-color: var(--light-blue);
}<|MERGE_RESOLUTION|>--- conflicted
+++ resolved
@@ -58,7 +58,6 @@
 }
 /* Custom scrollbar - End */
 
-<<<<<<< HEAD
 .flex-box {
   display: flex;
 }
@@ -70,28 +69,13 @@
   display: flex;
   flex-direction: row;
 }
+
+.space-between {
+  justify-content: space-between;
+}
+
 .margin-bot-4vh {
   margin-bottom: 4vh;
-=======
-.flex-box {	
-  display: flex;	
-}	
-.flex-col {	
-  display: flex;	
-  flex-direction: column;	
-}	
-.flex-row {	
-  display: flex;	
-  flex-direction: row;	
-}	
-
-.space-between {
-  justify-content: space-between;
-}
-
-.margin-bot-4vh {	
-  margin-bottom: 4vh;	
->>>>>>> 5554d12f
 }
 
 #title {
