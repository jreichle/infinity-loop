--- conflicted
+++ resolved
@@ -2,17 +2,6 @@
 pub mod coordinate;
 pub mod gameboard;
 pub mod grid;
-<<<<<<< HEAD
-pub mod hint;
-pub mod interval;
 pub mod cnf;
-pub mod lattice;
-pub mod monoid;
-pub mod num;
-pub mod representable;
-pub mod solver;
-pub mod testlevel;
-=======
 pub mod parser;
->>>>>>> f49795fc
 pub mod tile;