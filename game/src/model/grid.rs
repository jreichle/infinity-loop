<<<<<<< HEAD
use std::{
    collections::HashSet,
    fmt::Display,
    ops::{Index, IndexMut},
    vec::IntoIter,
};

use quickcheck::{Arbitrary, Gen};

use crate::{enumset, tile};

use super::coordinate::Coordinate;
use super::gameboard::GameBoard;
use super::{
    accesserror::AccessError,
    tile::{Square, Tile},
};
use super::enumset::EnumSet;

/// Defines a fully filled 2D-grid with coordinate-based access
///
/// ## Layout
///
/// | ↓ row ╲ column → | 0      | 1      | 2      | ⋯ | c      |
/// |------------------|--------|--------|--------|---|--------|
/// | 0                | (0, 0) | (0, 1) | (0, 2) | ⋯ | (0, c) |
/// | 1                | (1, 0) | (1, 1) | (1, 2) | ⋯ | (1, c) |
/// | 2                | (2, 0) | (2, 1) | (2, 2) | ⋯ | (2, c) |
/// | ⋮               | ⋮      | ⋮     | ⋮     | ⋱ | ⋮     |
/// | r                | (r, 0) | (r, 1) | (r, 2) | ⋯ | (r, c) |
///
/// ## Invariants
///
/// 1. [`Grid<A>`] forms a rectangle entirely filled with elements of type [`A`]
/// 2. `∀g : Grid. g.rows * g.columns ≡ g.elements.len()`
/// 3. [`Grid`] is positioned at Coordinate (0, 0) and extends in positive directions
#[derive(Debug, PartialEq, Eq, PartialOrd, Ord, Clone, Hash)]
pub struct Grid<A> {
    rows: usize,
    columns: usize,
    /// layout: `[(0, 0), (0, 1), (0, 2), ..., (1, 0), (1, 1), (1, 2), ...]`
    elements: Vec<A>,
}

impl<A> Grid<A> {
    /// Empty grid
    pub const EMPTY: Self = Grid {
        rows: 0,
        columns: 0,
        elements: vec![],
    };

    /// Constructs a new grid
    ///
    /// Requirement: `dimensions.product() == elements.len()`
    pub fn new(dimensions: Coordinate<usize>, elements: Vec<A>) -> Self {
        // ensure invariant #2
        let rows = dimensions.row;
        let columns = dimensions.column;
        let len = elements.len();

        assert!(
            rows * columns == len,
            "Grid::new: rows = {rows} * columns = {columns} must match elements.len = {len}",
        );
        Self {
            rows,
            columns,
            elements,
        }
    }

    /// Creates grid based on given initialization function
    pub fn init<F: Fn(Coordinate<isize>) -> A>(dimensions: Coordinate<usize>, init: F) -> Self {
        let mut elements = Vec::with_capacity(dimensions.product());

        for row in 0..dimensions.row as isize {
            for column in 0..dimensions.column as isize {
                elements.push(init(Coordinate { row, column }));
            }
        }

        Grid::new(dimensions, elements)
    }

    /// Returns the number of grid rows
    pub const fn rows(&self) -> usize {
        self.rows
    }

    /// Returns the number of grid columns
    pub const fn columns(&self) -> usize {
        self.columns
    }

    /// Returns the grid dimensions
    pub const fn dimensions(&self) -> Coordinate<usize> {
        Coordinate {
            row: self.rows,
            column: self.columns,
        }
    }

    /// Returns the number of elements the grid can hold
    pub const fn size(&self) -> usize {
        self.rows * self.columns
    }

    /// View of the elements in the grid
    pub fn as_slice(&self) -> &[A] {
        &self.elements[..]
    }

    ///
    pub fn elements(&self) -> Vec<A>
    where
        A: Clone,
    {
        self.elements.clone()
    }

    pub fn coordinates(&self) -> HashSet<Coordinate<isize>> {
        (0..self.rows as isize)
            .flat_map(|r| (0..self.columns as isize).map(move |c| Coordinate { row: r, column: c }))
            .collect()
    }

    pub fn zip<B, I: IntoIterator<Item = B>>(&self, iter: I) -> Grid<(A, B)>
    where
        A: Clone,
    {
        Grid {
            rows: self.rows,
            columns: self.columns,
            elements: self.elements.clone().into_iter().zip(iter).collect(),
        }
    }

    pub fn with_index(&self) -> Grid<(Coordinate<isize>, A)>
    where
        A: Clone,
    {
        let coordinates = (0..self.rows as isize).flat_map(|r| {
            (0..self.columns as isize).map(move |c| Coordinate { row: r, column: c })
        });
        Grid {
            rows: self.rows,
            columns: self.columns,
            elements: coordinates.zip(self.elements.clone()).collect(),
        }
    }

    /// see [Grid::elements] for memory layout
    fn get_vec_index(&self, index: Coordinate<isize>) -> usize {
        index.column as usize + self.columns * index.row as usize
    }

    pub fn get(&self, index: Coordinate<isize>) -> Option<&A> {
        self.ensure_index_in_bounds(index)
            .map(|_| &self.elements[self.get_vec_index(index)])
            .ok()
    }

    pub fn get_mut(&mut self, index: Coordinate<isize>) -> Option<&mut A> {
        let vec_index = self.get_vec_index(index);
        self.ensure_index_in_bounds(index)
            .map(|_| &mut self.elements[vec_index])
            .ok()
    }

    /// applies transformation to element at supplied index, if possible
    pub fn try_adjust_at<F: Fn(A) -> A>(&self, index: Coordinate<isize>, transformation: F) -> Self
    where
        A: Clone,
    {
        self.adjust_at(index, transformation)
            .unwrap_or_else(|_| self.clone())
    }

    pub fn adjust_at<F: Fn(A) -> A>(
        &self,
        index: Coordinate<isize>,
        transformation: F,
    ) -> Result<Self, AccessError>
    where
        A: Clone,
    {
        if self.ensure_index_in_bounds(index).is_ok() {
            let mut copy = self.clone();
            copy[index] = transformation(self[index].clone());
            Ok(copy)
        } else {
            Err(AccessError::IndexOutOfBounds)
        }
    }

    fn ensure_index_in_bounds(&self, index: Coordinate<isize>) -> Result<(), String> {
        if index.row >= 0
            && index.column >= 0
            && index.row < self.rows() as isize
            && index.column < self.columns() as isize
        {
            Ok(())
        } else {
            Err(format!(
                "grid dimensions are {}, but trying to access {}",
                self.dimensions(),
                index
            ))
        }
    }
}

impl<A: Clone> Grid<A> {
    pub fn filled_with(dimensions: Coordinate<usize>, element: A) -> Self {
        Grid::new(dimensions, vec![element; dimensions.product()])
    }

    /// constructs Grids from array of arrays
    ///
    /// for hardcoding Grids in source code
    pub fn from_array<const R: usize, const C: usize>(elements: [[A; C]; R]) -> Self {
        Grid::new(
            Coordinate::new(R, C),
            elements.map(Vec::from).to_vec().concat(),
        )
    }

    // vec cannot be safely mapped over in-place, therefore map for Grid creates a new instance
    pub fn map<B, F: Fn(A) -> B>(&self, transform: F) -> Grid<B> {
        Grid::new(
            self.dimensions(),
            self.elements.clone().into_iter().map(transform).collect(),
        )
    }

    fn map_mut<F: FnMut(&mut A) -> A>(mut self, mut transform: F) -> Self {
        for v in &mut self.elements {
            *v = transform(v);
        }
        self
    }
}

impl<A: Clone> Grid<Option<A>> {
    pub fn sequence(&self) -> Option<Grid<A>> {
        Some(Grid {
            rows: self.rows,
            columns: self.columns,
            elements: self.elements.clone().into_iter().collect::<Option<_>>()?,
        })
    }
}

impl<A: Clone, E: Clone> Grid<Result<A, E>> {
    pub fn sequence(&self) -> Result<Grid<A>, E> {
        Ok(Grid::<A> {
            rows: self.rows,
            columns: self.columns,
            elements: self
                .elements
                .clone()
                .into_iter()
                .collect::<Result<_, _>>()?,
        })
    }
}

impl GameBoard for Grid<Tile<Square>> {
    type Index = Coordinate<isize>;

    type Tile = Tile<Square>;

    fn rotate_clockwise(&self, index: Self::Index) -> Result<Self, AccessError> {
        self.adjust_at(index, |x| x.rotated_clockwise(1))
    }

    fn rotate_counterclockwise(&self, index: Self::Index) -> Result<Self, AccessError> {
        self.adjust_at(index, |x| x.rotated_counterclockwise(1))
    }

    fn is_solved(&self) -> bool {
        // currently implemented as pure function on gameboard without caching
        // in case of performance issues use caching of already solved grid regions
        //
        // algorithm
        //
        // split up grid in all complete horizontal and vertical sections by coordinates
        // transform coordinates into respective tiles and enclose each section with empty sentinel tiles
        // to ensure absence of connections pointing outside the grid
        // ensure all neighboring tiles in sections have matching connections, either both or neither connection pointing to each other
        //
        // Tile is newtype around integer, owned vs borrowed irrelevant

        // better algorithm
        // copy into new grid with borde of sentinel values
        // for each (coord, v) except last column check connection to right neighbor
        // for each (coord, v) except last row check connection to down neighbor

        let Coordinate {
            row: rows,
            column: columns,
        } = self.dimensions().map(|x| x as isize);

        let enclose_sentinels = |mut v: Vec<Self::Tile>| {
            v.insert(0, Self::Tile::default());
            v.push(Self::Tile::default());
            v
        };
        let row_slice = |r| {
            (0..columns)
                .map(|c| Coordinate { row: r, column: c })
                .collect::<Vec<_>>()
        };
        let column_slice = |c| {
            (0..rows)
                .map(|r| Coordinate { row: r, column: c })
                .collect::<Vec<_>>()
        };

        let to_tile =
            |v: Vec<Coordinate<_>>| enclose_sentinels(v.into_iter().map(|c| self[c]).collect());

        let rows_solved = (0..rows).map(row_slice).map(to_tile).all(|v| {
            v[0..]
                .iter()
                .zip(v[1..].iter())
                .all(|(tl, tr)| tl.0.contains(Square::Right) == tr.0.contains(Square::Left))
        });
        let columns_solved = (0..columns).map(column_slice).map(to_tile).all(|v| {
            v[0..]
                .iter()
                .zip(v[1..].iter())
                .all(|(tu, td)| tu.0.contains(Square::Down) == td.0.contains(Square::Up))
        });
        rows_solved && columns_solved
    }

    fn serialize_board(&self) -> std::collections::HashMap<Self::Index, &Self::Tile> {
        self.as_slice()
            .iter()
            .zip(0..)
            .map(|(x, i)| {
                (
                    Coordinate {
                        row: i / self.rows as isize,
                        column: i % self.rows as isize,
                    },
                    x,
                )
            })
            .collect()
    }
}

impl Grid<Tile<Square>>
{
    pub fn resize(&mut self, size: Coordinate<usize>) {
        let mut new_elements = vec![Tile::NO_CONNECTIONS; size.row * size.column];

        for r in 0..size.row {
            for c in 0..size.column {
                if r < self.rows && c < self.columns {
                    let index = r * c;
                    new_elements[index] = self.elements[index];
                }
            }
        }

        self.rows = size.row;
        self.columns = size.column;
        self.elements = new_elements;
    }

    pub fn change_tile_shape(&mut self, index: Coordinate<isize>) -> Result<Self, AccessError>
    {
        self.adjust_at(index, |tile| -> Tile<Square> {
            match tile.0.len() {
                0 => tile!(Square::Up),
                1 => tile!(Square::Up, Square::Right),
                2 => {
                    if(tile.0.contains(Square::Up) && tile.0.contains(Square::Down) ||
                       tile.0.contains(Square::Left) && tile.0.contains(Square::Right)) {
                        tile!(Square::Up, Square::Right, Square::Down)
                    }
                    else {
                        tile!(Square::Up, Square::Down)
                    }
                },
                3 => Tile::ALL_CONNECTIONS,
                4 => Tile::NO_CONNECTIONS,
                _ => Tile::NO_CONNECTIONS
            }
        })
    }
}

// Index trait is not designed to return Option
impl<A> Index<Coordinate<isize>> for Grid<A> {
    type Output = A;

    fn index(&self, index: Coordinate<isize>) -> &Self::Output {
        self.get(index).expect("Grid::index: ")
    }
}

impl<A> IndexMut<Coordinate<isize>> for Grid<A> {
    fn index_mut(&mut self, index: Coordinate<isize>) -> &mut Self::Output {
        self.ensure_index_in_bounds(index)
            .expect("Grid::index_mut: ");
        let vec_index = self.get_vec_index(index);
        &mut self.elements[vec_index]
    }
}

impl<A> Default for Grid<A> {
    fn default() -> Self {
        Self::EMPTY
    }
}

impl<A> IntoIterator for Grid<A> {
    type Item = A;

    type IntoIter = IntoIter<A>;

    fn into_iter(self) -> Self::IntoIter {
        self.elements.into_iter()
    }
}

impl<A: Display> Display for Grid<A> {
    fn fmt(&self, f: &mut std::fmt::Formatter<'_>) -> std::fmt::Result {
        write!(
            f,
            "{}",
            if self.elements.is_empty() {
                "".into()
            } else {
                self.elements
                    .iter()
                    .map(|x| format!("{x}"))
                    .collect::<Vec<String>>()
                    .chunks_exact(self.columns)
                    .map(|s| s.join(""))
                    .collect::<Vec<String>>()
                    .join("\n")
            }
        )
    }
}

impl<A: Arbitrary> Arbitrary for Grid<A> {
    fn arbitrary(g: &mut Gen) -> Self {
        let rows = u8::arbitrary(g) as usize % 10;
        let columns = u8::arbitrary(g) as usize % 10;
        let elements = (0..rows * columns).map(|_| A::arbitrary(g)).collect();
        Self {
            rows,
            columns,
            elements,
        }
    }
}

#[cfg(test)]
mod grid_tests {

    use crate::model::coordinate::Coordinate;

    use super::Grid;

    // restrict size grid to avoid excessive vector allocation
    #[quickcheck]
    fn ensure_dimensions(dimensions: Coordinate<u8>) -> bool {
        let dimensions = dimensions.map(|v| v as usize);
        let board = Grid::filled_with(dimensions, 0);
        board.dimensions() == dimensions
    }
}

#[cfg(test)]
mod gameboard_tests {

    use super::{GameBoard, Grid, Square, Tile};

    #[quickcheck]
    fn empty_gameboard_is_solved() -> bool {
        Grid::EMPTY.is_solved()
    }

    // single tile gameboard is solved iff tile has no connections
    #[quickcheck]
    fn single_tile_gameboard_is_solved(tile: Tile<Square>) -> bool {
        Grid::new(1.into(), vec![tile]).is_solved() == tile.0.is_empty()
    }

    // all non-mutating methods preserve the invariants by virtue of calling the invariant-preserving constructors for initialization
}
=======
use std::{
    collections::HashSet,
    fmt::Display,
    ops::{Index, IndexMut},
    vec::IntoIter,
};

use quickcheck::{Arbitrary, Gen};

use super::gameboard::GameBoard;
use super::{
    accesserror::AccessError,
    tile::{Square, Tile},
};
use super::{coordinate::Coordinate, interval::Max};

/// Defines a fully filled 2D-grid with coordinate-based access
///
/// ## Layout
///
/// | ↓ row ╲ column → | 0      | 1      | 2      | ⋯ | c      |
/// |------------------|--------|--------|--------|---|--------|
/// | 0                | (0, 0) | (0, 1) | (0, 2) | ⋯ | (0, c) |
/// | 1                | (1, 0) | (1, 1) | (1, 2) | ⋯ | (1, c) |
/// | 2                | (2, 0) | (2, 1) | (2, 2) | ⋯ | (2, c) |
/// | ⋮               | ⋮      | ⋮     | ⋮     | ⋱ | ⋮     |
/// | r                | (r, 0) | (r, 1) | (r, 2) | ⋯ | (r, c) |
///
/// ## Invariants
///
/// 1. [`Grid<A>`] forms a rectangle entirely filled with elements of type [`A`]
/// 2. `∀g : Grid. g.rows * g.columns ≡ g.elements.len()`
/// 3. [`Grid`] is positioned at Coordinate (0, 0) and extends in positive directions
#[derive(Debug, PartialEq, Eq, PartialOrd, Ord, Clone, Hash)]
pub struct Grid<A> {
    rows: usize,
    columns: usize,
    /// layout: `[(0, 0), (0, 1), (0, 2), ..., (1, 0), (1, 1), (1, 2), ...]`
    elements: Vec<A>,
}

impl<A> Grid<A> {
    /// Empty grid
    pub const EMPTY: Self = Grid {
        rows: 0,
        columns: 0,
        elements: vec![],
    };

    /// Constructs a new grid
    ///
    /// Requirement: `dimensions.product() == elements.len()`
    pub fn new(dimensions: Coordinate<usize>, elements: Vec<A>) -> Self {
        // ensure invariant #2
        let rows = dimensions.row;
        let columns = dimensions.column;
        let len = elements.len();

        assert!(
            rows * columns == len,
            "Grid::new: rows = {rows} * columns = {columns} must match elements.len = {len}",
        );
        Self {
            rows,
            columns,
            elements,
        }
    }

    /// Creates grid based on given initialization function
    pub fn init<F: Fn(Coordinate<isize>) -> A>(dimensions: Coordinate<usize>, init: F) -> Self {
        let mut elements = Vec::with_capacity(dimensions.product());

        for row in 0..dimensions.row as isize {
            for column in 0..dimensions.column as isize {
                elements.push(init(Coordinate { row, column }));
            }
        }

        Grid::new(dimensions, elements)
    }

    /// Returns the number of grid rows
    pub const fn rows(&self) -> usize {
        self.rows
    }

    /// Returns the number of grid columns
    pub const fn columns(&self) -> usize {
        self.columns
    }

    /// Returns the grid dimensions
    pub const fn dimensions(&self) -> Coordinate<usize> {
        Coordinate {
            row: self.rows,
            column: self.columns,
        }
    }

    /// Returns the number of elements the grid can hold
    pub const fn size(&self) -> usize {
        self.rows * self.columns
    }

    /// View of the elements in the grid
    pub fn as_slice(&self) -> &[A] {
        &self.elements[..]
    }

    ///
    pub fn elements(&self) -> Vec<A>
    where
        A: Clone,
    {
        self.elements.clone()
    }

    pub fn coordinates(&self) -> HashSet<Coordinate<isize>> {
        (0..self.rows as isize)
            .flat_map(|r| (0..self.columns as isize).map(move |c| Coordinate { row: r, column: c }))
            .collect()
    }

    pub fn zip<B, I: IntoIterator<Item = B>>(&self, iter: I) -> Grid<(A, B)>
    where
        A: Clone,
    {
        Grid {
            rows: self.rows,
            columns: self.columns,
            elements: self.elements.clone().into_iter().zip(iter).collect(),
        }
    }

    pub fn with_index(&self) -> Grid<(Coordinate<isize>, A)>
    where
        A: Clone,
    {
        let coordinates = (0..self.rows as isize).flat_map(|r| {
            (0..self.columns as isize).map(move |c| Coordinate { row: r, column: c })
        });
        Grid {
            rows: self.rows,
            columns: self.columns,
            elements: coordinates.zip(self.elements.clone()).collect(),
        }
    }

    /// see [Grid::elements] for memory layout
    fn get_vec_index(&self, index: Coordinate<isize>) -> usize {
        index.column as usize + self.columns * index.row as usize
    }

    pub fn get(&self, index: Coordinate<isize>) -> Option<&A> {
        self.ensure_index_in_bounds(index)
            .map(|_| &self.elements[self.get_vec_index(index)])
            .ok()
    }

    pub fn get_mut(&mut self, index: Coordinate<isize>) -> Option<&mut A> {
        let vec_index = self.get_vec_index(index);
        self.ensure_index_in_bounds(index)
            .map(|_| &mut self.elements[vec_index])
            .ok()
    }

    /// applies transformation to element at supplied index, if possible
    pub fn try_adjust_at<F: Fn(A) -> A>(&self, index: Coordinate<isize>, transformation: F) -> Self
    where
        A: Clone,
    {
        self.adjust_at(index, transformation)
            .unwrap_or_else(|_| self.clone())
    }

    pub fn adjust_at<F: Fn(A) -> A>(
        &self,
        index: Coordinate<isize>,
        transformation: F,
    ) -> Result<Self, AccessError>
    where
        A: Clone,
    {
        if self.ensure_index_in_bounds(index).is_ok() {
            let mut copy = self.clone();
            copy[index] = transformation(self[index].clone());
            Ok(copy)
        } else {
            Err(AccessError::IndexOutOfBounds)
        }
    }

    fn ensure_index_in_bounds(&self, index: Coordinate<isize>) -> Result<(), String> {
        if index.row >= 0
            && index.column >= 0
            && index.row < self.rows() as isize
            && index.column < self.columns() as isize
        {
            Ok(())
        } else {
            Err(format!(
                "grid dimensions are {}, but trying to access {}",
                self.dimensions(),
                index
            ))
        }
    }
}

impl<A: Clone> Grid<A> {
    pub fn filled_with(dimensions: Coordinate<usize>, element: A) -> Self {
        Grid::new(dimensions, vec![element; dimensions.product()])
    }

    /// constructs Grids from array of arrays
    ///
    /// for hardcoding Grids in source code
    pub fn from_array<const R: usize, const C: usize>(elements: [[A; C]; R]) -> Self {
        Grid::new(
            Coordinate::new(R, C),
            elements.map(Vec::from).to_vec().concat(),
        )
    }

    // vec cannot be safely mapped over in-place, therefore map for Grid creates a new instance
    pub fn map<B, F: Fn(A) -> B>(&self, transform: F) -> Grid<B> {
        Grid::new(
            self.dimensions(),
            self.elements.clone().into_iter().map(transform).collect(),
        )
    }

    fn map_mut<F: FnMut(&mut A) -> A>(mut self, mut transform: F) -> Self {
        for v in &mut self.elements {
            *v = transform(v);
        }
        self
    }
}

impl<A: Clone> Grid<Option<A>> {
    pub fn sequence(&self) -> Option<Grid<A>> {
        Some(Grid {
            rows: self.rows,
            columns: self.columns,
            elements: self.elements.clone().into_iter().collect::<Option<_>>()?,
        })
    }
}

impl<A: Clone, E: Clone> Grid<Result<A, E>> {
    pub fn sequence(&self) -> Result<Grid<A>, E> {
        Ok(Grid::<A> {
            rows: self.rows,
            columns: self.columns,
            elements: self
                .elements
                .clone()
                .into_iter()
                .collect::<Result<_, _>>()?,
        })
    }
}

impl GameBoard for Grid<Tile<Square>> {
    type Index = Coordinate<isize>;

    type Tile = Tile<Square>;

    fn rotate_clockwise(&self, index: Self::Index) -> Result<Self, AccessError> {
        self.adjust_at(index, |x| x.rotated_clockwise(1))
    }

    fn rotate_counterclockwise(&self, index: Self::Index) -> Result<Self, AccessError> {
        self.adjust_at(index, |x| x.rotated_counterclockwise(1))
    }

    fn is_solved(&self) -> bool {
        // currently implemented as pure function on gameboard without caching
        // in case of performance issues use caching of already solved grid regions
        //
        // algorithm
        //
        // split up grid in all complete horizontal and vertical sections by coordinates
        // transform coordinates into respective tiles and enclose each section with empty sentinel tiles
        // to ensure absence of connections pointing outside the grid
        // ensure all neighboring tiles in sections have matching connections, either both or neither connection pointing to each other
        //
        // Tile is newtype around integer, owned vs borrowed irrelevant

        // better algorithm
        // copy into new grid with borde of sentinel values
        // for each (coord, v) except last column check connection to right neighbor
        // for each (coord, v) except last row check connection to down neighbor

        let Coordinate {
            row: rows,
            column: columns,
        } = self.dimensions().map(|x| x as isize);

        let enclose_sentinels = |mut v: Vec<Self::Tile>| {
            v.insert(0, Self::Tile::default());
            v.push(Self::Tile::default());
            v
        };
        let row_slice = |r| {
            (0..columns)
                .map(|c| Coordinate { row: r, column: c })
                .collect::<Vec<_>>()
        };
        let column_slice = |c| {
            (0..rows)
                .map(|r| Coordinate { row: r, column: c })
                .collect::<Vec<_>>()
        };

        let to_tile =
            |v: Vec<Coordinate<_>>| enclose_sentinels(v.into_iter().map(|c| self[c]).collect());

        let rows_solved = (0..rows).map(row_slice).map(to_tile).all(|v| {
            v[0..]
                .iter()
                .zip(v[1..].iter())
                .all(|(tl, tr)| tl.0.contains(Square::Right) == tr.0.contains(Square::Left))
        });
        let columns_solved = (0..columns).map(column_slice).map(to_tile).all(|v| {
            v[0..]
                .iter()
                .zip(v[1..].iter())
                .all(|(tu, td)| tu.0.contains(Square::Down) == td.0.contains(Square::Up))
        });
        rows_solved && columns_solved
    }

    fn serialize_board(&self) -> std::collections::HashMap<Self::Index, &Self::Tile> {
        self.as_slice()
            .iter()
            .zip(0..)
            .map(|(x, i)| {
                (
                    Coordinate {
                        row: i / self.rows as isize,
                        column: i % self.rows as isize,
                    },
                    x,
                )
            })
            .collect()
    }
}

// Index trait is not designed to return Option
impl<A> Index<Coordinate<isize>> for Grid<A> {
    type Output = A;

    fn index(&self, index: Coordinate<isize>) -> &Self::Output {
        self.get(index).expect("Grid::index: ")
    }
}

impl<A> IndexMut<Coordinate<isize>> for Grid<A> {
    fn index_mut(&mut self, index: Coordinate<isize>) -> &mut Self::Output {
        self.ensure_index_in_bounds(index)
            .expect("Grid::index_mut: ");
        let vec_index = self.get_vec_index(index);
        &mut self.elements[vec_index]
    }
}

impl<A> Default for Grid<A> {
    fn default() -> Self {
        Self::EMPTY
    }
}

impl<A> IntoIterator for Grid<A> {
    type Item = A;

    type IntoIter = IntoIter<A>;

    fn into_iter(self) -> Self::IntoIter {
        self.elements.into_iter()
    }
}

impl<A: Display> Display for Grid<A> {
    fn fmt(&self, f: &mut std::fmt::Formatter<'_>) -> std::fmt::Result {
        write!(
            f,
            "{}",
            if self.elements.is_empty() {
                "".into()
            } else {
                self.elements
                    .iter()
                    .map(|x| format!("{x}"))
                    .collect::<Vec<String>>()
                    .chunks_exact(self.columns)
                    .map(|s| s.join(""))
                    .collect::<Vec<String>>()
                    .join("\n")
            }
        )
    }
}

impl<A: Arbitrary> Arbitrary for Grid<A> {
    fn arbitrary(g: &mut Gen) -> Self {
        const SIZE: usize = 10;
        let rows = Max::<SIZE>::arbitrary(g).to_usize();
        let columns = Max::<SIZE>::arbitrary(g).to_usize();
        let elements = (0..rows * columns).map(|_| A::arbitrary(g)).collect();
        Self {
            rows,
            columns,
            elements,
        }
    }
}

#[cfg(test)]
mod grid_tests {

    use crate::model::{coordinate::Coordinate, interval::Max};

    use super::Grid;

    // restrict size grid to avoid excessive vector allocation
    #[quickcheck]
    fn ensure_dimensions(dimensions: Coordinate<Max<100>>) -> bool {
        let dimensions = dimensions.map(Max::to_usize);
        Grid::filled_with(dimensions, 0).dimensions() == dimensions
    }
}

#[cfg(test)]
mod gameboard_tests {

    use super::{GameBoard, Grid, Square, Tile};

    #[quickcheck]
    fn empty_gameboard_is_solved() -> bool {
        Grid::EMPTY.is_solved()
    }

    // single tile gameboard is solved iff tile has no connections
    #[quickcheck]
    fn single_tile_gameboard_is_solved(tile: Tile<Square>) -> bool {
        Grid::new(1.into(), vec![tile]).is_solved() == tile.0.is_empty()
    }

    // all non-mutating methods preserve the invariants by virtue of calling the invariant-preserving constructors for initialization
}
>>>>>>> 2927e4bc
<|MERGE_RESOLUTION|>--- conflicted
+++ resolved
@@ -1,956 +1,499 @@
-<<<<<<< HEAD
-use std::{
-    collections::HashSet,
-    fmt::Display,
-    ops::{Index, IndexMut},
-    vec::IntoIter,
-};
-
-use quickcheck::{Arbitrary, Gen};
-
-use crate::{enumset, tile};
-
-use super::coordinate::Coordinate;
-use super::gameboard::GameBoard;
-use super::{
-    accesserror::AccessError,
-    tile::{Square, Tile},
-};
-use super::enumset::EnumSet;
-
-/// Defines a fully filled 2D-grid with coordinate-based access
-///
-/// ## Layout
-///
-/// | ↓ row ╲ column → | 0      | 1      | 2      | ⋯ | c      |
-/// |------------------|--------|--------|--------|---|--------|
-/// | 0                | (0, 0) | (0, 1) | (0, 2) | ⋯ | (0, c) |
-/// | 1                | (1, 0) | (1, 1) | (1, 2) | ⋯ | (1, c) |
-/// | 2                | (2, 0) | (2, 1) | (2, 2) | ⋯ | (2, c) |
-/// | ⋮               | ⋮      | ⋮     | ⋮     | ⋱ | ⋮     |
-/// | r                | (r, 0) | (r, 1) | (r, 2) | ⋯ | (r, c) |
-///
-/// ## Invariants
-///
-/// 1. [`Grid<A>`] forms a rectangle entirely filled with elements of type [`A`]
-/// 2. `∀g : Grid. g.rows * g.columns ≡ g.elements.len()`
-/// 3. [`Grid`] is positioned at Coordinate (0, 0) and extends in positive directions
-#[derive(Debug, PartialEq, Eq, PartialOrd, Ord, Clone, Hash)]
-pub struct Grid<A> {
-    rows: usize,
-    columns: usize,
-    /// layout: `[(0, 0), (0, 1), (0, 2), ..., (1, 0), (1, 1), (1, 2), ...]`
-    elements: Vec<A>,
-}
-
-impl<A> Grid<A> {
-    /// Empty grid
-    pub const EMPTY: Self = Grid {
-        rows: 0,
-        columns: 0,
-        elements: vec![],
-    };
-
-    /// Constructs a new grid
-    ///
-    /// Requirement: `dimensions.product() == elements.len()`
-    pub fn new(dimensions: Coordinate<usize>, elements: Vec<A>) -> Self {
-        // ensure invariant #2
-        let rows = dimensions.row;
-        let columns = dimensions.column;
-        let len = elements.len();
-
-        assert!(
-            rows * columns == len,
-            "Grid::new: rows = {rows} * columns = {columns} must match elements.len = {len}",
-        );
-        Self {
-            rows,
-            columns,
-            elements,
-        }
-    }
-
-    /// Creates grid based on given initialization function
-    pub fn init<F: Fn(Coordinate<isize>) -> A>(dimensions: Coordinate<usize>, init: F) -> Self {
-        let mut elements = Vec::with_capacity(dimensions.product());
-
-        for row in 0..dimensions.row as isize {
-            for column in 0..dimensions.column as isize {
-                elements.push(init(Coordinate { row, column }));
-            }
-        }
-
-        Grid::new(dimensions, elements)
-    }
-
-    /// Returns the number of grid rows
-    pub const fn rows(&self) -> usize {
-        self.rows
-    }
-
-    /// Returns the number of grid columns
-    pub const fn columns(&self) -> usize {
-        self.columns
-    }
-
-    /// Returns the grid dimensions
-    pub const fn dimensions(&self) -> Coordinate<usize> {
-        Coordinate {
-            row: self.rows,
-            column: self.columns,
-        }
-    }
-
-    /// Returns the number of elements the grid can hold
-    pub const fn size(&self) -> usize {
-        self.rows * self.columns
-    }
-
-    /// View of the elements in the grid
-    pub fn as_slice(&self) -> &[A] {
-        &self.elements[..]
-    }
-
-    ///
-    pub fn elements(&self) -> Vec<A>
-    where
-        A: Clone,
-    {
-        self.elements.clone()
-    }
-
-    pub fn coordinates(&self) -> HashSet<Coordinate<isize>> {
-        (0..self.rows as isize)
-            .flat_map(|r| (0..self.columns as isize).map(move |c| Coordinate { row: r, column: c }))
-            .collect()
-    }
-
-    pub fn zip<B, I: IntoIterator<Item = B>>(&self, iter: I) -> Grid<(A, B)>
-    where
-        A: Clone,
-    {
-        Grid {
-            rows: self.rows,
-            columns: self.columns,
-            elements: self.elements.clone().into_iter().zip(iter).collect(),
-        }
-    }
-
-    pub fn with_index(&self) -> Grid<(Coordinate<isize>, A)>
-    where
-        A: Clone,
-    {
-        let coordinates = (0..self.rows as isize).flat_map(|r| {
-            (0..self.columns as isize).map(move |c| Coordinate { row: r, column: c })
-        });
-        Grid {
-            rows: self.rows,
-            columns: self.columns,
-            elements: coordinates.zip(self.elements.clone()).collect(),
-        }
-    }
-
-    /// see [Grid::elements] for memory layout
-    fn get_vec_index(&self, index: Coordinate<isize>) -> usize {
-        index.column as usize + self.columns * index.row as usize
-    }
-
-    pub fn get(&self, index: Coordinate<isize>) -> Option<&A> {
-        self.ensure_index_in_bounds(index)
-            .map(|_| &self.elements[self.get_vec_index(index)])
-            .ok()
-    }
-
-    pub fn get_mut(&mut self, index: Coordinate<isize>) -> Option<&mut A> {
-        let vec_index = self.get_vec_index(index);
-        self.ensure_index_in_bounds(index)
-            .map(|_| &mut self.elements[vec_index])
-            .ok()
-    }
-
-    /// applies transformation to element at supplied index, if possible
-    pub fn try_adjust_at<F: Fn(A) -> A>(&self, index: Coordinate<isize>, transformation: F) -> Self
-    where
-        A: Clone,
-    {
-        self.adjust_at(index, transformation)
-            .unwrap_or_else(|_| self.clone())
-    }
-
-    pub fn adjust_at<F: Fn(A) -> A>(
-        &self,
-        index: Coordinate<isize>,
-        transformation: F,
-    ) -> Result<Self, AccessError>
-    where
-        A: Clone,
-    {
-        if self.ensure_index_in_bounds(index).is_ok() {
-            let mut copy = self.clone();
-            copy[index] = transformation(self[index].clone());
-            Ok(copy)
-        } else {
-            Err(AccessError::IndexOutOfBounds)
-        }
-    }
-
-    fn ensure_index_in_bounds(&self, index: Coordinate<isize>) -> Result<(), String> {
-        if index.row >= 0
-            && index.column >= 0
-            && index.row < self.rows() as isize
-            && index.column < self.columns() as isize
-        {
-            Ok(())
-        } else {
-            Err(format!(
-                "grid dimensions are {}, but trying to access {}",
-                self.dimensions(),
-                index
-            ))
-        }
-    }
-}
-
-impl<A: Clone> Grid<A> {
-    pub fn filled_with(dimensions: Coordinate<usize>, element: A) -> Self {
-        Grid::new(dimensions, vec![element; dimensions.product()])
-    }
-
-    /// constructs Grids from array of arrays
-    ///
-    /// for hardcoding Grids in source code
-    pub fn from_array<const R: usize, const C: usize>(elements: [[A; C]; R]) -> Self {
-        Grid::new(
-            Coordinate::new(R, C),
-            elements.map(Vec::from).to_vec().concat(),
-        )
-    }
-
-    // vec cannot be safely mapped over in-place, therefore map for Grid creates a new instance
-    pub fn map<B, F: Fn(A) -> B>(&self, transform: F) -> Grid<B> {
-        Grid::new(
-            self.dimensions(),
-            self.elements.clone().into_iter().map(transform).collect(),
-        )
-    }
-
-    fn map_mut<F: FnMut(&mut A) -> A>(mut self, mut transform: F) -> Self {
-        for v in &mut self.elements {
-            *v = transform(v);
-        }
-        self
-    }
-}
-
-impl<A: Clone> Grid<Option<A>> {
-    pub fn sequence(&self) -> Option<Grid<A>> {
-        Some(Grid {
-            rows: self.rows,
-            columns: self.columns,
-            elements: self.elements.clone().into_iter().collect::<Option<_>>()?,
-        })
-    }
-}
-
-impl<A: Clone, E: Clone> Grid<Result<A, E>> {
-    pub fn sequence(&self) -> Result<Grid<A>, E> {
-        Ok(Grid::<A> {
-            rows: self.rows,
-            columns: self.columns,
-            elements: self
-                .elements
-                .clone()
-                .into_iter()
-                .collect::<Result<_, _>>()?,
-        })
-    }
-}
-
-impl GameBoard for Grid<Tile<Square>> {
-    type Index = Coordinate<isize>;
-
-    type Tile = Tile<Square>;
-
-    fn rotate_clockwise(&self, index: Self::Index) -> Result<Self, AccessError> {
-        self.adjust_at(index, |x| x.rotated_clockwise(1))
-    }
-
-    fn rotate_counterclockwise(&self, index: Self::Index) -> Result<Self, AccessError> {
-        self.adjust_at(index, |x| x.rotated_counterclockwise(1))
-    }
-
-    fn is_solved(&self) -> bool {
-        // currently implemented as pure function on gameboard without caching
-        // in case of performance issues use caching of already solved grid regions
-        //
-        // algorithm
-        //
-        // split up grid in all complete horizontal and vertical sections by coordinates
-        // transform coordinates into respective tiles and enclose each section with empty sentinel tiles
-        // to ensure absence of connections pointing outside the grid
-        // ensure all neighboring tiles in sections have matching connections, either both or neither connection pointing to each other
-        //
-        // Tile is newtype around integer, owned vs borrowed irrelevant
-
-        // better algorithm
-        // copy into new grid with borde of sentinel values
-        // for each (coord, v) except last column check connection to right neighbor
-        // for each (coord, v) except last row check connection to down neighbor
-
-        let Coordinate {
-            row: rows,
-            column: columns,
-        } = self.dimensions().map(|x| x as isize);
-
-        let enclose_sentinels = |mut v: Vec<Self::Tile>| {
-            v.insert(0, Self::Tile::default());
-            v.push(Self::Tile::default());
-            v
-        };
-        let row_slice = |r| {
-            (0..columns)
-                .map(|c| Coordinate { row: r, column: c })
-                .collect::<Vec<_>>()
-        };
-        let column_slice = |c| {
-            (0..rows)
-                .map(|r| Coordinate { row: r, column: c })
-                .collect::<Vec<_>>()
-        };
-
-        let to_tile =
-            |v: Vec<Coordinate<_>>| enclose_sentinels(v.into_iter().map(|c| self[c]).collect());
-
-        let rows_solved = (0..rows).map(row_slice).map(to_tile).all(|v| {
-            v[0..]
-                .iter()
-                .zip(v[1..].iter())
-                .all(|(tl, tr)| tl.0.contains(Square::Right) == tr.0.contains(Square::Left))
-        });
-        let columns_solved = (0..columns).map(column_slice).map(to_tile).all(|v| {
-            v[0..]
-                .iter()
-                .zip(v[1..].iter())
-                .all(|(tu, td)| tu.0.contains(Square::Down) == td.0.contains(Square::Up))
-        });
-        rows_solved && columns_solved
-    }
-
-    fn serialize_board(&self) -> std::collections::HashMap<Self::Index, &Self::Tile> {
-        self.as_slice()
-            .iter()
-            .zip(0..)
-            .map(|(x, i)| {
-                (
-                    Coordinate {
-                        row: i / self.rows as isize,
-                        column: i % self.rows as isize,
-                    },
-                    x,
-                )
-            })
-            .collect()
-    }
-}
-
-impl Grid<Tile<Square>>
-{
-    pub fn resize(&mut self, size: Coordinate<usize>) {
-        let mut new_elements = vec![Tile::NO_CONNECTIONS; size.row * size.column];
-
-        for r in 0..size.row {
-            for c in 0..size.column {
-                if r < self.rows && c < self.columns {
-                    let index = r * c;
-                    new_elements[index] = self.elements[index];
-                }
-            }
-        }
-
-        self.rows = size.row;
-        self.columns = size.column;
-        self.elements = new_elements;
-    }
-
-    pub fn change_tile_shape(&mut self, index: Coordinate<isize>) -> Result<Self, AccessError>
-    {
-        self.adjust_at(index, |tile| -> Tile<Square> {
-            match tile.0.len() {
-                0 => tile!(Square::Up),
-                1 => tile!(Square::Up, Square::Right),
-                2 => {
-                    if(tile.0.contains(Square::Up) && tile.0.contains(Square::Down) ||
-                       tile.0.contains(Square::Left) && tile.0.contains(Square::Right)) {
-                        tile!(Square::Up, Square::Right, Square::Down)
-                    }
-                    else {
-                        tile!(Square::Up, Square::Down)
-                    }
-                },
-                3 => Tile::ALL_CONNECTIONS,
-                4 => Tile::NO_CONNECTIONS,
-                _ => Tile::NO_CONNECTIONS
-            }
-        })
-    }
-}
-
-// Index trait is not designed to return Option
-impl<A> Index<Coordinate<isize>> for Grid<A> {
-    type Output = A;
-
-    fn index(&self, index: Coordinate<isize>) -> &Self::Output {
-        self.get(index).expect("Grid::index: ")
-    }
-}
-
-impl<A> IndexMut<Coordinate<isize>> for Grid<A> {
-    fn index_mut(&mut self, index: Coordinate<isize>) -> &mut Self::Output {
-        self.ensure_index_in_bounds(index)
-            .expect("Grid::index_mut: ");
-        let vec_index = self.get_vec_index(index);
-        &mut self.elements[vec_index]
-    }
-}
-
-impl<A> Default for Grid<A> {
-    fn default() -> Self {
-        Self::EMPTY
-    }
-}
-
-impl<A> IntoIterator for Grid<A> {
-    type Item = A;
-
-    type IntoIter = IntoIter<A>;
-
-    fn into_iter(self) -> Self::IntoIter {
-        self.elements.into_iter()
-    }
-}
-
-impl<A: Display> Display for Grid<A> {
-    fn fmt(&self, f: &mut std::fmt::Formatter<'_>) -> std::fmt::Result {
-        write!(
-            f,
-            "{}",
-            if self.elements.is_empty() {
-                "".into()
-            } else {
-                self.elements
-                    .iter()
-                    .map(|x| format!("{x}"))
-                    .collect::<Vec<String>>()
-                    .chunks_exact(self.columns)
-                    .map(|s| s.join(""))
-                    .collect::<Vec<String>>()
-                    .join("\n")
-            }
-        )
-    }
-}
-
-impl<A: Arbitrary> Arbitrary for Grid<A> {
-    fn arbitrary(g: &mut Gen) -> Self {
-        let rows = u8::arbitrary(g) as usize % 10;
-        let columns = u8::arbitrary(g) as usize % 10;
-        let elements = (0..rows * columns).map(|_| A::arbitrary(g)).collect();
-        Self {
-            rows,
-            columns,
-            elements,
-        }
-    }
-}
-
-#[cfg(test)]
-mod grid_tests {
-
-    use crate::model::coordinate::Coordinate;
-
-    use super::Grid;
-
-    // restrict size grid to avoid excessive vector allocation
-    #[quickcheck]
-    fn ensure_dimensions(dimensions: Coordinate<u8>) -> bool {
-        let dimensions = dimensions.map(|v| v as usize);
-        let board = Grid::filled_with(dimensions, 0);
-        board.dimensions() == dimensions
-    }
-}
-
-#[cfg(test)]
-mod gameboard_tests {
-
-    use super::{GameBoard, Grid, Square, Tile};
-
-    #[quickcheck]
-    fn empty_gameboard_is_solved() -> bool {
-        Grid::EMPTY.is_solved()
-    }
-
-    // single tile gameboard is solved iff tile has no connections
-    #[quickcheck]
-    fn single_tile_gameboard_is_solved(tile: Tile<Square>) -> bool {
-        Grid::new(1.into(), vec![tile]).is_solved() == tile.0.is_empty()
-    }
-
-    // all non-mutating methods preserve the invariants by virtue of calling the invariant-preserving constructors for initialization
-}
-=======
-use std::{
-    collections::HashSet,
-    fmt::Display,
-    ops::{Index, IndexMut},
-    vec::IntoIter,
-};
-
-use quickcheck::{Arbitrary, Gen};
-
-use super::gameboard::GameBoard;
-use super::{
-    accesserror::AccessError,
-    tile::{Square, Tile},
-};
-use super::{coordinate::Coordinate, interval::Max};
-
-/// Defines a fully filled 2D-grid with coordinate-based access
-///
-/// ## Layout
-///
-/// | ↓ row ╲ column → | 0      | 1      | 2      | ⋯ | c      |
-/// |------------------|--------|--------|--------|---|--------|
-/// | 0                | (0, 0) | (0, 1) | (0, 2) | ⋯ | (0, c) |
-/// | 1                | (1, 0) | (1, 1) | (1, 2) | ⋯ | (1, c) |
-/// | 2                | (2, 0) | (2, 1) | (2, 2) | ⋯ | (2, c) |
-/// | ⋮               | ⋮      | ⋮     | ⋮     | ⋱ | ⋮     |
-/// | r                | (r, 0) | (r, 1) | (r, 2) | ⋯ | (r, c) |
-///
-/// ## Invariants
-///
-/// 1. [`Grid<A>`] forms a rectangle entirely filled with elements of type [`A`]
-/// 2. `∀g : Grid. g.rows * g.columns ≡ g.elements.len()`
-/// 3. [`Grid`] is positioned at Coordinate (0, 0) and extends in positive directions
-#[derive(Debug, PartialEq, Eq, PartialOrd, Ord, Clone, Hash)]
-pub struct Grid<A> {
-    rows: usize,
-    columns: usize,
-    /// layout: `[(0, 0), (0, 1), (0, 2), ..., (1, 0), (1, 1), (1, 2), ...]`
-    elements: Vec<A>,
-}
-
-impl<A> Grid<A> {
-    /// Empty grid
-    pub const EMPTY: Self = Grid {
-        rows: 0,
-        columns: 0,
-        elements: vec![],
-    };
-
-    /// Constructs a new grid
-    ///
-    /// Requirement: `dimensions.product() == elements.len()`
-    pub fn new(dimensions: Coordinate<usize>, elements: Vec<A>) -> Self {
-        // ensure invariant #2
-        let rows = dimensions.row;
-        let columns = dimensions.column;
-        let len = elements.len();
-
-        assert!(
-            rows * columns == len,
-            "Grid::new: rows = {rows} * columns = {columns} must match elements.len = {len}",
-        );
-        Self {
-            rows,
-            columns,
-            elements,
-        }
-    }
-
-    /// Creates grid based on given initialization function
-    pub fn init<F: Fn(Coordinate<isize>) -> A>(dimensions: Coordinate<usize>, init: F) -> Self {
-        let mut elements = Vec::with_capacity(dimensions.product());
-
-        for row in 0..dimensions.row as isize {
-            for column in 0..dimensions.column as isize {
-                elements.push(init(Coordinate { row, column }));
-            }
-        }
-
-        Grid::new(dimensions, elements)
-    }
-
-    /// Returns the number of grid rows
-    pub const fn rows(&self) -> usize {
-        self.rows
-    }
-
-    /// Returns the number of grid columns
-    pub const fn columns(&self) -> usize {
-        self.columns
-    }
-
-    /// Returns the grid dimensions
-    pub const fn dimensions(&self) -> Coordinate<usize> {
-        Coordinate {
-            row: self.rows,
-            column: self.columns,
-        }
-    }
-
-    /// Returns the number of elements the grid can hold
-    pub const fn size(&self) -> usize {
-        self.rows * self.columns
-    }
-
-    /// View of the elements in the grid
-    pub fn as_slice(&self) -> &[A] {
-        &self.elements[..]
-    }
-
-    ///
-    pub fn elements(&self) -> Vec<A>
-    where
-        A: Clone,
-    {
-        self.elements.clone()
-    }
-
-    pub fn coordinates(&self) -> HashSet<Coordinate<isize>> {
-        (0..self.rows as isize)
-            .flat_map(|r| (0..self.columns as isize).map(move |c| Coordinate { row: r, column: c }))
-            .collect()
-    }
-
-    pub fn zip<B, I: IntoIterator<Item = B>>(&self, iter: I) -> Grid<(A, B)>
-    where
-        A: Clone,
-    {
-        Grid {
-            rows: self.rows,
-            columns: self.columns,
-            elements: self.elements.clone().into_iter().zip(iter).collect(),
-        }
-    }
-
-    pub fn with_index(&self) -> Grid<(Coordinate<isize>, A)>
-    where
-        A: Clone,
-    {
-        let coordinates = (0..self.rows as isize).flat_map(|r| {
-            (0..self.columns as isize).map(move |c| Coordinate { row: r, column: c })
-        });
-        Grid {
-            rows: self.rows,
-            columns: self.columns,
-            elements: coordinates.zip(self.elements.clone()).collect(),
-        }
-    }
-
-    /// see [Grid::elements] for memory layout
-    fn get_vec_index(&self, index: Coordinate<isize>) -> usize {
-        index.column as usize + self.columns * index.row as usize
-    }
-
-    pub fn get(&self, index: Coordinate<isize>) -> Option<&A> {
-        self.ensure_index_in_bounds(index)
-            .map(|_| &self.elements[self.get_vec_index(index)])
-            .ok()
-    }
-
-    pub fn get_mut(&mut self, index: Coordinate<isize>) -> Option<&mut A> {
-        let vec_index = self.get_vec_index(index);
-        self.ensure_index_in_bounds(index)
-            .map(|_| &mut self.elements[vec_index])
-            .ok()
-    }
-
-    /// applies transformation to element at supplied index, if possible
-    pub fn try_adjust_at<F: Fn(A) -> A>(&self, index: Coordinate<isize>, transformation: F) -> Self
-    where
-        A: Clone,
-    {
-        self.adjust_at(index, transformation)
-            .unwrap_or_else(|_| self.clone())
-    }
-
-    pub fn adjust_at<F: Fn(A) -> A>(
-        &self,
-        index: Coordinate<isize>,
-        transformation: F,
-    ) -> Result<Self, AccessError>
-    where
-        A: Clone,
-    {
-        if self.ensure_index_in_bounds(index).is_ok() {
-            let mut copy = self.clone();
-            copy[index] = transformation(self[index].clone());
-            Ok(copy)
-        } else {
-            Err(AccessError::IndexOutOfBounds)
-        }
-    }
-
-    fn ensure_index_in_bounds(&self, index: Coordinate<isize>) -> Result<(), String> {
-        if index.row >= 0
-            && index.column >= 0
-            && index.row < self.rows() as isize
-            && index.column < self.columns() as isize
-        {
-            Ok(())
-        } else {
-            Err(format!(
-                "grid dimensions are {}, but trying to access {}",
-                self.dimensions(),
-                index
-            ))
-        }
-    }
-}
-
-impl<A: Clone> Grid<A> {
-    pub fn filled_with(dimensions: Coordinate<usize>, element: A) -> Self {
-        Grid::new(dimensions, vec![element; dimensions.product()])
-    }
-
-    /// constructs Grids from array of arrays
-    ///
-    /// for hardcoding Grids in source code
-    pub fn from_array<const R: usize, const C: usize>(elements: [[A; C]; R]) -> Self {
-        Grid::new(
-            Coordinate::new(R, C),
-            elements.map(Vec::from).to_vec().concat(),
-        )
-    }
-
-    // vec cannot be safely mapped over in-place, therefore map for Grid creates a new instance
-    pub fn map<B, F: Fn(A) -> B>(&self, transform: F) -> Grid<B> {
-        Grid::new(
-            self.dimensions(),
-            self.elements.clone().into_iter().map(transform).collect(),
-        )
-    }
-
-    fn map_mut<F: FnMut(&mut A) -> A>(mut self, mut transform: F) -> Self {
-        for v in &mut self.elements {
-            *v = transform(v);
-        }
-        self
-    }
-}
-
-impl<A: Clone> Grid<Option<A>> {
-    pub fn sequence(&self) -> Option<Grid<A>> {
-        Some(Grid {
-            rows: self.rows,
-            columns: self.columns,
-            elements: self.elements.clone().into_iter().collect::<Option<_>>()?,
-        })
-    }
-}
-
-impl<A: Clone, E: Clone> Grid<Result<A, E>> {
-    pub fn sequence(&self) -> Result<Grid<A>, E> {
-        Ok(Grid::<A> {
-            rows: self.rows,
-            columns: self.columns,
-            elements: self
-                .elements
-                .clone()
-                .into_iter()
-                .collect::<Result<_, _>>()?,
-        })
-    }
-}
-
-impl GameBoard for Grid<Tile<Square>> {
-    type Index = Coordinate<isize>;
-
-    type Tile = Tile<Square>;
-
-    fn rotate_clockwise(&self, index: Self::Index) -> Result<Self, AccessError> {
-        self.adjust_at(index, |x| x.rotated_clockwise(1))
-    }
-
-    fn rotate_counterclockwise(&self, index: Self::Index) -> Result<Self, AccessError> {
-        self.adjust_at(index, |x| x.rotated_counterclockwise(1))
-    }
-
-    fn is_solved(&self) -> bool {
-        // currently implemented as pure function on gameboard without caching
-        // in case of performance issues use caching of already solved grid regions
-        //
-        // algorithm
-        //
-        // split up grid in all complete horizontal and vertical sections by coordinates
-        // transform coordinates into respective tiles and enclose each section with empty sentinel tiles
-        // to ensure absence of connections pointing outside the grid
-        // ensure all neighboring tiles in sections have matching connections, either both or neither connection pointing to each other
-        //
-        // Tile is newtype around integer, owned vs borrowed irrelevant
-
-        // better algorithm
-        // copy into new grid with borde of sentinel values
-        // for each (coord, v) except last column check connection to right neighbor
-        // for each (coord, v) except last row check connection to down neighbor
-
-        let Coordinate {
-            row: rows,
-            column: columns,
-        } = self.dimensions().map(|x| x as isize);
-
-        let enclose_sentinels = |mut v: Vec<Self::Tile>| {
-            v.insert(0, Self::Tile::default());
-            v.push(Self::Tile::default());
-            v
-        };
-        let row_slice = |r| {
-            (0..columns)
-                .map(|c| Coordinate { row: r, column: c })
-                .collect::<Vec<_>>()
-        };
-        let column_slice = |c| {
-            (0..rows)
-                .map(|r| Coordinate { row: r, column: c })
-                .collect::<Vec<_>>()
-        };
-
-        let to_tile =
-            |v: Vec<Coordinate<_>>| enclose_sentinels(v.into_iter().map(|c| self[c]).collect());
-
-        let rows_solved = (0..rows).map(row_slice).map(to_tile).all(|v| {
-            v[0..]
-                .iter()
-                .zip(v[1..].iter())
-                .all(|(tl, tr)| tl.0.contains(Square::Right) == tr.0.contains(Square::Left))
-        });
-        let columns_solved = (0..columns).map(column_slice).map(to_tile).all(|v| {
-            v[0..]
-                .iter()
-                .zip(v[1..].iter())
-                .all(|(tu, td)| tu.0.contains(Square::Down) == td.0.contains(Square::Up))
-        });
-        rows_solved && columns_solved
-    }
-
-    fn serialize_board(&self) -> std::collections::HashMap<Self::Index, &Self::Tile> {
-        self.as_slice()
-            .iter()
-            .zip(0..)
-            .map(|(x, i)| {
-                (
-                    Coordinate {
-                        row: i / self.rows as isize,
-                        column: i % self.rows as isize,
-                    },
-                    x,
-                )
-            })
-            .collect()
-    }
-}
-
-// Index trait is not designed to return Option
-impl<A> Index<Coordinate<isize>> for Grid<A> {
-    type Output = A;
-
-    fn index(&self, index: Coordinate<isize>) -> &Self::Output {
-        self.get(index).expect("Grid::index: ")
-    }
-}
-
-impl<A> IndexMut<Coordinate<isize>> for Grid<A> {
-    fn index_mut(&mut self, index: Coordinate<isize>) -> &mut Self::Output {
-        self.ensure_index_in_bounds(index)
-            .expect("Grid::index_mut: ");
-        let vec_index = self.get_vec_index(index);
-        &mut self.elements[vec_index]
-    }
-}
-
-impl<A> Default for Grid<A> {
-    fn default() -> Self {
-        Self::EMPTY
-    }
-}
-
-impl<A> IntoIterator for Grid<A> {
-    type Item = A;
-
-    type IntoIter = IntoIter<A>;
-
-    fn into_iter(self) -> Self::IntoIter {
-        self.elements.into_iter()
-    }
-}
-
-impl<A: Display> Display for Grid<A> {
-    fn fmt(&self, f: &mut std::fmt::Formatter<'_>) -> std::fmt::Result {
-        write!(
-            f,
-            "{}",
-            if self.elements.is_empty() {
-                "".into()
-            } else {
-                self.elements
-                    .iter()
-                    .map(|x| format!("{x}"))
-                    .collect::<Vec<String>>()
-                    .chunks_exact(self.columns)
-                    .map(|s| s.join(""))
-                    .collect::<Vec<String>>()
-                    .join("\n")
-            }
-        )
-    }
-}
-
-impl<A: Arbitrary> Arbitrary for Grid<A> {
-    fn arbitrary(g: &mut Gen) -> Self {
-        const SIZE: usize = 10;
-        let rows = Max::<SIZE>::arbitrary(g).to_usize();
-        let columns = Max::<SIZE>::arbitrary(g).to_usize();
-        let elements = (0..rows * columns).map(|_| A::arbitrary(g)).collect();
-        Self {
-            rows,
-            columns,
-            elements,
-        }
-    }
-}
-
-#[cfg(test)]
-mod grid_tests {
-
-    use crate::model::{coordinate::Coordinate, interval::Max};
-
-    use super::Grid;
-
-    // restrict size grid to avoid excessive vector allocation
-    #[quickcheck]
-    fn ensure_dimensions(dimensions: Coordinate<Max<100>>) -> bool {
-        let dimensions = dimensions.map(Max::to_usize);
-        Grid::filled_with(dimensions, 0).dimensions() == dimensions
-    }
-}
-
-#[cfg(test)]
-mod gameboard_tests {
-
-    use super::{GameBoard, Grid, Square, Tile};
-
-    #[quickcheck]
-    fn empty_gameboard_is_solved() -> bool {
-        Grid::EMPTY.is_solved()
-    }
-
-    // single tile gameboard is solved iff tile has no connections
-    #[quickcheck]
-    fn single_tile_gameboard_is_solved(tile: Tile<Square>) -> bool {
-        Grid::new(1.into(), vec![tile]).is_solved() == tile.0.is_empty()
-    }
-
-    // all non-mutating methods preserve the invariants by virtue of calling the invariant-preserving constructors for initialization
-}
->>>>>>> 2927e4bc
+use std::{
+    collections::HashSet,
+    fmt::Display,
+    ops::{Index, IndexMut},
+    vec::IntoIter,
+};
+
+use quickcheck::{Arbitrary, Gen};
+
+use crate::{enumset, tile};
+
+use super::gameboard::GameBoard;
+use super::{
+    accesserror::AccessError,
+    tile::{Square, Tile},
+};
+use super::enumset::EnumSet;
+use super::{coordinate::Coordinate, interval::Max};
+
+/// Defines a fully filled 2D-grid with coordinate-based access
+///
+/// ## Layout
+///
+/// | ↓ row ╲ column → | 0      | 1      | 2      | ⋯ | c      |
+/// |------------------|--------|--------|--------|---|--------|
+/// | 0                | (0, 0) | (0, 1) | (0, 2) | ⋯ | (0, c) |
+/// | 1                | (1, 0) | (1, 1) | (1, 2) | ⋯ | (1, c) |
+/// | 2                | (2, 0) | (2, 1) | (2, 2) | ⋯ | (2, c) |
+/// | ⋮               | ⋮      | ⋮     | ⋮     | ⋱ | ⋮     |
+/// | r                | (r, 0) | (r, 1) | (r, 2) | ⋯ | (r, c) |
+///
+/// ## Invariants
+///
+/// 1. [`Grid<A>`] forms a rectangle entirely filled with elements of type [`A`]
+/// 2. `∀g : Grid. g.rows * g.columns ≡ g.elements.len()`
+/// 3. [`Grid`] is positioned at Coordinate (0, 0) and extends in positive directions
+#[derive(Debug, PartialEq, Eq, PartialOrd, Ord, Clone, Hash)]
+pub struct Grid<A> {
+    rows: usize,
+    columns: usize,
+    /// layout: `[(0, 0), (0, 1), (0, 2), ..., (1, 0), (1, 1), (1, 2), ...]`
+    elements: Vec<A>,
+}
+
+impl<A> Grid<A> {
+    /// Empty grid
+    pub const EMPTY: Self = Grid {
+        rows: 0,
+        columns: 0,
+        elements: vec![],
+    };
+
+    /// Constructs a new grid
+    ///
+    /// Requirement: `dimensions.product() == elements.len()`
+    pub fn new(dimensions: Coordinate<usize>, elements: Vec<A>) -> Self {
+        // ensure invariant #2
+        let rows = dimensions.row;
+        let columns = dimensions.column;
+        let len = elements.len();
+
+        assert!(
+            rows * columns == len,
+            "Grid::new: rows = {rows} * columns = {columns} must match elements.len = {len}",
+        );
+        Self {
+            rows,
+            columns,
+            elements,
+        }
+    }
+
+    /// Creates grid based on given initialization function
+    pub fn init<F: Fn(Coordinate<isize>) -> A>(dimensions: Coordinate<usize>, init: F) -> Self {
+        let mut elements = Vec::with_capacity(dimensions.product());
+
+        for row in 0..dimensions.row as isize {
+            for column in 0..dimensions.column as isize {
+                elements.push(init(Coordinate { row, column }));
+            }
+        }
+
+        Grid::new(dimensions, elements)
+    }
+
+    /// Returns the number of grid rows
+    pub const fn rows(&self) -> usize {
+        self.rows
+    }
+
+    /// Returns the number of grid columns
+    pub const fn columns(&self) -> usize {
+        self.columns
+    }
+
+    /// Returns the grid dimensions
+    pub const fn dimensions(&self) -> Coordinate<usize> {
+        Coordinate {
+            row: self.rows,
+            column: self.columns,
+        }
+    }
+
+    /// Returns the number of elements the grid can hold
+    pub const fn size(&self) -> usize {
+        self.rows * self.columns
+    }
+
+    /// View of the elements in the grid
+    pub fn as_slice(&self) -> &[A] {
+        &self.elements[..]
+    }
+
+    ///
+    pub fn elements(&self) -> Vec<A>
+    where
+        A: Clone,
+    {
+        self.elements.clone()
+    }
+
+    pub fn coordinates(&self) -> HashSet<Coordinate<isize>> {
+        (0..self.rows as isize)
+            .flat_map(|r| (0..self.columns as isize).map(move |c| Coordinate { row: r, column: c }))
+            .collect()
+    }
+
+    pub fn zip<B, I: IntoIterator<Item = B>>(&self, iter: I) -> Grid<(A, B)>
+    where
+        A: Clone,
+    {
+        Grid {
+            rows: self.rows,
+            columns: self.columns,
+            elements: self.elements.clone().into_iter().zip(iter).collect(),
+        }
+    }
+
+    pub fn with_index(&self) -> Grid<(Coordinate<isize>, A)>
+    where
+        A: Clone,
+    {
+        let coordinates = (0..self.rows as isize).flat_map(|r| {
+            (0..self.columns as isize).map(move |c| Coordinate { row: r, column: c })
+        });
+        Grid {
+            rows: self.rows,
+            columns: self.columns,
+            elements: coordinates.zip(self.elements.clone()).collect(),
+        }
+    }
+
+    /// see [Grid::elements] for memory layout
+    fn get_vec_index(&self, index: Coordinate<isize>) -> usize {
+        index.column as usize + self.columns * index.row as usize
+    }
+
+    pub fn get(&self, index: Coordinate<isize>) -> Option<&A> {
+        self.ensure_index_in_bounds(index)
+            .map(|_| &self.elements[self.get_vec_index(index)])
+            .ok()
+    }
+
+    pub fn get_mut(&mut self, index: Coordinate<isize>) -> Option<&mut A> {
+        let vec_index = self.get_vec_index(index);
+        self.ensure_index_in_bounds(index)
+            .map(|_| &mut self.elements[vec_index])
+            .ok()
+    }
+
+    /// applies transformation to element at supplied index, if possible
+    pub fn try_adjust_at<F: Fn(A) -> A>(&self, index: Coordinate<isize>, transformation: F) -> Self
+    where
+        A: Clone,
+    {
+        self.adjust_at(index, transformation)
+            .unwrap_or_else(|_| self.clone())
+    }
+
+    pub fn adjust_at<F: Fn(A) -> A>(
+        &self,
+        index: Coordinate<isize>,
+        transformation: F,
+    ) -> Result<Self, AccessError>
+    where
+        A: Clone,
+    {
+        if self.ensure_index_in_bounds(index).is_ok() {
+            let mut copy = self.clone();
+            copy[index] = transformation(self[index].clone());
+            Ok(copy)
+        } else {
+            Err(AccessError::IndexOutOfBounds)
+        }
+    }
+
+    fn ensure_index_in_bounds(&self, index: Coordinate<isize>) -> Result<(), String> {
+        if index.row >= 0
+            && index.column >= 0
+            && index.row < self.rows() as isize
+            && index.column < self.columns() as isize
+        {
+            Ok(())
+        } else {
+            Err(format!(
+                "grid dimensions are {}, but trying to access {}",
+                self.dimensions(),
+                index
+            ))
+        }
+    }
+}
+
+impl<A: Clone> Grid<A> {
+    pub fn filled_with(dimensions: Coordinate<usize>, element: A) -> Self {
+        Grid::new(dimensions, vec![element; dimensions.product()])
+    }
+
+    /// constructs Grids from array of arrays
+    ///
+    /// for hardcoding Grids in source code
+    pub fn from_array<const R: usize, const C: usize>(elements: [[A; C]; R]) -> Self {
+        Grid::new(
+            Coordinate::new(R, C),
+            elements.map(Vec::from).to_vec().concat(),
+        )
+    }
+
+    // vec cannot be safely mapped over in-place, therefore map for Grid creates a new instance
+    pub fn map<B, F: Fn(A) -> B>(&self, transform: F) -> Grid<B> {
+        Grid::new(
+            self.dimensions(),
+            self.elements.clone().into_iter().map(transform).collect(),
+        )
+    }
+
+    fn map_mut<F: FnMut(&mut A) -> A>(mut self, mut transform: F) -> Self {
+        for v in &mut self.elements {
+            *v = transform(v);
+        }
+        self
+    }
+}
+
+impl<A: Clone> Grid<Option<A>> {
+    pub fn sequence(&self) -> Option<Grid<A>> {
+        Some(Grid {
+            rows: self.rows,
+            columns: self.columns,
+            elements: self.elements.clone().into_iter().collect::<Option<_>>()?,
+        })
+    }
+}
+
+impl<A: Clone, E: Clone> Grid<Result<A, E>> {
+    pub fn sequence(&self) -> Result<Grid<A>, E> {
+        Ok(Grid::<A> {
+            rows: self.rows,
+            columns: self.columns,
+            elements: self
+                .elements
+                .clone()
+                .into_iter()
+                .collect::<Result<_, _>>()?,
+        })
+    }
+}
+
+impl GameBoard for Grid<Tile<Square>> {
+    type Index = Coordinate<isize>;
+
+    type Tile = Tile<Square>;
+
+    fn rotate_clockwise(&self, index: Self::Index) -> Result<Self, AccessError> {
+        self.adjust_at(index, |x| x.rotated_clockwise(1))
+    }
+
+    fn rotate_counterclockwise(&self, index: Self::Index) -> Result<Self, AccessError> {
+        self.adjust_at(index, |x| x.rotated_counterclockwise(1))
+    }
+
+    fn is_solved(&self) -> bool {
+        // currently implemented as pure function on gameboard without caching
+        // in case of performance issues use caching of already solved grid regions
+        //
+        // algorithm
+        //
+        // split up grid in all complete horizontal and vertical sections by coordinates
+        // transform coordinates into respective tiles and enclose each section with empty sentinel tiles
+        // to ensure absence of connections pointing outside the grid
+        // ensure all neighboring tiles in sections have matching connections, either both or neither connection pointing to each other
+        //
+        // Tile is newtype around integer, owned vs borrowed irrelevant
+
+        // better algorithm
+        // copy into new grid with borde of sentinel values
+        // for each (coord, v) except last column check connection to right neighbor
+        // for each (coord, v) except last row check connection to down neighbor
+
+        let Coordinate {
+            row: rows,
+            column: columns,
+        } = self.dimensions().map(|x| x as isize);
+
+        let enclose_sentinels = |mut v: Vec<Self::Tile>| {
+            v.insert(0, Self::Tile::default());
+            v.push(Self::Tile::default());
+            v
+        };
+        let row_slice = |r| {
+            (0..columns)
+                .map(|c| Coordinate { row: r, column: c })
+                .collect::<Vec<_>>()
+        };
+        let column_slice = |c| {
+            (0..rows)
+                .map(|r| Coordinate { row: r, column: c })
+                .collect::<Vec<_>>()
+        };
+
+        let to_tile =
+            |v: Vec<Coordinate<_>>| enclose_sentinels(v.into_iter().map(|c| self[c]).collect());
+
+        let rows_solved = (0..rows).map(row_slice).map(to_tile).all(|v| {
+            v[0..]
+                .iter()
+                .zip(v[1..].iter())
+                .all(|(tl, tr)| tl.0.contains(Square::Right) == tr.0.contains(Square::Left))
+        });
+        let columns_solved = (0..columns).map(column_slice).map(to_tile).all(|v| {
+            v[0..]
+                .iter()
+                .zip(v[1..].iter())
+                .all(|(tu, td)| tu.0.contains(Square::Down) == td.0.contains(Square::Up))
+        });
+        rows_solved && columns_solved
+    }
+
+    fn serialize_board(&self) -> std::collections::HashMap<Self::Index, &Self::Tile> {
+        self.as_slice()
+            .iter()
+            .zip(0..)
+            .map(|(x, i)| {
+                (
+                    Coordinate {
+                        row: i / self.rows as isize,
+                        column: i % self.rows as isize,
+                    },
+                    x,
+                )
+            })
+            .collect()
+    }
+}
+
+impl Grid<Tile<Square>>
+{
+    pub fn resize(&mut self, size: Coordinate<usize>) {
+        let mut new_elements = vec![Tile::NO_CONNECTIONS; size.row * size.column];
+
+        for r in 0..size.row {
+            for c in 0..size.column {
+                if r < self.rows && c < self.columns {
+                    let index = r * c;
+                    new_elements[index] = self.elements[index];
+                }
+            }
+        }
+
+        self.rows = size.row;
+        self.columns = size.column;
+        self.elements = new_elements;
+    }
+
+    pub fn change_tile_shape(&mut self, index: Coordinate<isize>) -> Result<Self, AccessError>
+    {
+        self.adjust_at(index, |tile| -> Tile<Square> {
+            match tile.0.len() {
+                0 => tile!(Square::Up),
+                1 => tile!(Square::Up, Square::Right),
+                2 => {
+                    if(tile.0.contains(Square::Up) && tile.0.contains(Square::Down) ||
+                       tile.0.contains(Square::Left) && tile.0.contains(Square::Right)) {
+                        tile!(Square::Up, Square::Right, Square::Down)
+                    }
+                    else {
+                        tile!(Square::Up, Square::Down)
+                    }
+                },
+                3 => Tile::ALL_CONNECTIONS,
+                4 => Tile::NO_CONNECTIONS,
+                _ => Tile::NO_CONNECTIONS
+            }
+        })
+    }
+}
+
+// Index trait is not designed to return Option
+impl<A> Index<Coordinate<isize>> for Grid<A> {
+    type Output = A;
+
+    fn index(&self, index: Coordinate<isize>) -> &Self::Output {
+        self.get(index).expect("Grid::index: ")
+    }
+}
+
+impl<A> IndexMut<Coordinate<isize>> for Grid<A> {
+    fn index_mut(&mut self, index: Coordinate<isize>) -> &mut Self::Output {
+        self.ensure_index_in_bounds(index)
+            .expect("Grid::index_mut: ");
+        let vec_index = self.get_vec_index(index);
+        &mut self.elements[vec_index]
+    }
+}
+
+impl<A> Default for Grid<A> {
+    fn default() -> Self {
+        Self::EMPTY
+    }
+}
+
+impl<A> IntoIterator for Grid<A> {
+    type Item = A;
+
+    type IntoIter = IntoIter<A>;
+
+    fn into_iter(self) -> Self::IntoIter {
+        self.elements.into_iter()
+    }
+}
+
+impl<A: Display> Display for Grid<A> {
+    fn fmt(&self, f: &mut std::fmt::Formatter<'_>) -> std::fmt::Result {
+        write!(
+            f,
+            "{}",
+            if self.elements.is_empty() {
+                "".into()
+            } else {
+                self.elements
+                    .iter()
+                    .map(|x| format!("{x}"))
+                    .collect::<Vec<String>>()
+                    .chunks_exact(self.columns)
+                    .map(|s| s.join(""))
+                    .collect::<Vec<String>>()
+                    .join("\n")
+            }
+        )
+    }
+}
+
+impl<A: Arbitrary> Arbitrary for Grid<A> {
+    fn arbitrary(g: &mut Gen) -> Self {
+        const SIZE: usize = 10;
+        let rows = Max::<SIZE>::arbitrary(g).to_usize();
+        let columns = Max::<SIZE>::arbitrary(g).to_usize();
+        let elements = (0..rows * columns).map(|_| A::arbitrary(g)).collect();
+        Self {
+            rows,
+            columns,
+            elements,
+        }
+    }
+}
+
+#[cfg(test)]
+mod grid_tests {
+
+    use crate::model::{coordinate::Coordinate, interval::Max};
+
+    use super::Grid;
+
+    // restrict size grid to avoid excessive vector allocation
+    #[quickcheck]
+    fn ensure_dimensions(dimensions: Coordinate<Max<100>>) -> bool {
+        let dimensions = dimensions.map(Max::to_usize);
+        Grid::filled_with(dimensions, 0).dimensions() == dimensions
+    }
+}
+
+#[cfg(test)]
+mod gameboard_tests {
+
+    use super::{GameBoard, Grid, Square, Tile};
+
+    #[quickcheck]
+    fn empty_gameboard_is_solved() -> bool {
+        Grid::EMPTY.is_solved()
+    }
+
+    // single tile gameboard is solved iff tile has no connections
+    #[quickcheck]
+    fn single_tile_gameboard_is_solved(tile: Tile<Square>) -> bool {
+        Grid::new(1.into(), vec![tile]).is_solved() == tile.0.is_empty()
+    }
+
+    // all non-mutating methods preserve the invariants by virtue of calling the invariant-preserving constructors for initialization
+}