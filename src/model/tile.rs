--- conflicted
+++ resolved
@@ -93,26 +93,6 @@
     }
 }
 
-<<<<<<< HEAD
-impl<A: EnumSetType> Tile<A> {
-    /// rotates the tile clockwise by one step
-    ///
-    /// each step is 360 degrees / number of enum values
-    pub fn rotated_clockwise(&self, repetitions: u32) -> Self {
-        let bit_rep = self.0.as_u32();
-        let enum_values = EnumSet::<A>::bit_width();
-        let repetitions = repetitions % enum_values;
-        let rotated_bit_rep = (bit_rep << repetitions) | (bit_rep >> (enum_values - repetitions));
-        Self(EnumSet::from_u32_truncated(rotated_bit_rep))
-    }
-
-    /// rotates the tile counterclockwise by one step
-    ///
-    /// each step is 360 degrees / number of enum values
-    pub fn rotated_counterclockwise(&self, repetitions: u32) -> Self {
-        let enum_values = EnumSet::<A>::bit_width();
-        self.rotated_clockwise(enum_values - repetitions % enum_values)
-=======
 impl<A: EnumSetType + Finite> Tile<A> {
     /// Rotates the tile clockwise by 360° / [`A::CARDINALITY`]
     ///
@@ -166,7 +146,6 @@
 
     fn enum_to_index(&self) -> u64 {
         self.0.enum_to_index()
->>>>>>> 2053587d
     }
 }
 
