--- conflicted
+++ resolved
@@ -10,17 +10,9 @@
 mod model;
 mod view;
 
-<<<<<<< HEAD
+
 use std::env;
-=======
-//use model::grid::*;
-//use model::squaretile::*;
-//use model::testlevel::*;
-
-
 use view::window::*;
->>>>>>> 9ae9c3c7
-
 use model::{
     grid::Grid,
     testlevel::*,
@@ -31,7 +23,6 @@
 
 #[allow(unused_variables)] // for testing purposes
 fn main() {
-<<<<<<< HEAD
     const SHOW_ERROR_CALLSTACK: bool = true;
 
     if SHOW_ERROR_CALLSTACK {
@@ -51,6 +42,8 @@
         &parse_level(MULTIPLE_SOLUTIONS, char_to_tile).unwrap(),
         "multiple",
     );
+
+    initiate_window();
 }
 
 fn print_level_and_solutions(level: &Grid<Tile<Square>>, level_identifier: &str) {
@@ -59,8 +52,8 @@
         .into_iter()
         .zip(1..)
         .for_each(|(s, n)| println!("level {level_identifier} solution {n}\n{s}\n"))
-=======
-    initiate_window();
+
+
 
     // let levels = TEST_LEVELS
     //     .map(|l| parse_level(l, char_to_tile).unwrap())
@@ -69,5 +62,4 @@
     //     .iter()
     //     .zip(1..)
     //     .for_each(|(l, i)| println!("level {i}\n{l}\n"));
->>>>>>> 9ae9c3c7
 }